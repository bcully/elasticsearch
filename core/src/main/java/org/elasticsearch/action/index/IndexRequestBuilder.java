/*
 * Licensed to Elasticsearch under one or more contributor
 * license agreements. See the NOTICE file distributed with
 * this work for additional information regarding copyright
 * ownership. Elasticsearch licenses this file to you under
 * the Apache License, Version 2.0 (the "License"); you may
 * not use this file except in compliance with the License.
 * You may obtain a copy of the License at
 *
 *    http://www.apache.org/licenses/LICENSE-2.0
 *
 * Unless required by applicable law or agreed to in writing,
 * software distributed under the License is distributed on an
 * "AS IS" BASIS, WITHOUT WARRANTIES OR CONDITIONS OF ANY
 * KIND, either express or implied.  See the License for the
 * specific language governing permissions and limitations
 * under the License.
 */

package org.elasticsearch.action.index;

import org.elasticsearch.action.DocumentRequest;
import org.elasticsearch.action.support.WriteRequestBuilder;
import org.elasticsearch.action.support.replication.ReplicationRequestBuilder;
import org.elasticsearch.client.ElasticsearchClient;
import org.elasticsearch.common.Nullable;
import org.elasticsearch.common.bytes.BytesReference;
import org.elasticsearch.common.unit.TimeValue;
import org.elasticsearch.common.xcontent.XContentBuilder;
import org.elasticsearch.common.xcontent.XContentType;
import org.elasticsearch.index.VersionType;

import java.util.Map;

/**
 * An index document action request builder.
 */
public class IndexRequestBuilder extends ReplicationRequestBuilder<IndexRequest, IndexResponse, IndexRequestBuilder>
        implements WriteRequestBuilder<IndexRequestBuilder> {

    public IndexRequestBuilder(ElasticsearchClient client, IndexAction action) {
        super(client, action, new IndexRequest());
    }

    public IndexRequestBuilder(ElasticsearchClient client, IndexAction action, @Nullable String index) {
        super(client, action, new IndexRequest(index));
    }

    /**
     * Sets the type to index the document to.
     */
    public IndexRequestBuilder setType(String type) {
        request.type(type);
        return this;
    }

    /**
     * Sets the id to index the document under. Optional, and if not set, one will be automatically
     * generated.
     */
    public IndexRequestBuilder setId(String id) {
        request.id(id);
        return this;
    }

    /**
     * Controls the shard routing of the request. Using this value to hash the shard
     * and not the id.
     */
    public IndexRequestBuilder setRouting(String routing) {
        request.routing(routing);
        return this;
    }

    /**
     * Sets the parent id of this document. If routing is not set, automatically set it as the
     * routing as well.
     */
    public IndexRequestBuilder setParent(String parent) {
        request.parent(parent);
        return this;
    }

    /**
     * Sets the source.
     */
    public IndexRequestBuilder setSource(BytesReference source) {
        request.source(source);
        return this;
    }

    /**
     * Index the Map as a JSON.
     *
     * @param source The map to index
     */
    public IndexRequestBuilder setSource(Map<String, ?> source) {
        request.source(source);
        return this;
    }

    /**
     * Index the Map as the provided content type.
     *
     * @param source The map to index
     */
    public IndexRequestBuilder setSource(Map<String, ?> source, XContentType contentType) {
        request.source(source, contentType);
        return this;
    }

    /**
     * Sets the document source to index.
     * <p>
     * Note, its preferable to either set it using {@link #setSource(org.elasticsearch.common.xcontent.XContentBuilder)}
     * or using the {@link #setSource(byte[])}.
     */
    public IndexRequestBuilder setSource(String source) {
        request.source(source);
        return this;
    }

    /**
     * Sets the content source to index.
     */
    public IndexRequestBuilder setSource(XContentBuilder sourceBuilder) {
        request.source(sourceBuilder);
        return this;
    }

    /**
     * Sets the document to index in bytes form.
     */
    public IndexRequestBuilder setSource(byte[] source) {
        request.source(source);
        return this;
    }

    /**
     * Sets the document to index in bytes form (assumed to be safe to be used from different
     * threads).
     *
     * @param source The source to index
     * @param offset The offset in the byte array
     * @param length The length of the data
     */
    public IndexRequestBuilder setSource(byte[] source, int offset, int length) {
        request.source(source, offset, length);
        return this;
    }

    /**
     * Constructs a simple document with a field and a value.
     */
    public IndexRequestBuilder setSource(String field1, Object value1) {
        request.source(field1, value1);
        return this;
    }

    /**
     * Constructs a simple document with a field and value pairs.
     */
    public IndexRequestBuilder setSource(String field1, Object value1, String field2, Object value2) {
        request.source(field1, value1, field2, value2);
        return this;
    }

    /**
     * Constructs a simple document with a field and value pairs.
     */
    public IndexRequestBuilder setSource(String field1, Object value1, String field2, Object value2, String field3, Object value3) {
        request.source(field1, value1, field2, value2, field3, value3);
        return this;
    }

    /**
     * Constructs a simple document with a field and value pairs.
     */
    public IndexRequestBuilder setSource(String field1, Object value1, String field2, Object value2, String field3, Object value3, String field4, Object value4) {
        request.source(field1, value1, field2, value2, field3, value3, field4, value4);
        return this;
    }

    /**
     * Constructs a simple document with a field name and value pairs.
     * <b>Note: the number of objects passed to this method must be an even number.</b>
     */
    public IndexRequestBuilder setSource(Object... source) {
        request.source(source);
        return this;
    }

    /**
     * The content type that will be used to generate a document from user provided objects (like Map).
     */
    public IndexRequestBuilder setContentType(XContentType contentType) {
        request.contentType(contentType);
        return this;
    }

    /**
     * Sets the type of operation to perform.
     */
    public IndexRequestBuilder setOpType(DocumentRequest.OpType opType) {
        request.opType(opType);
        return this;
    }

    /**
<<<<<<< HEAD
     * Sets a string representation of the {@link #setOpType(DocumentRequest.OpType)}. Can
     * be either "index" or "create".
     */
    public IndexRequestBuilder setOpType(String opType) {
        request.opType(opType);
        return this;
    }

    /**
=======
>>>>>>> 80bae217
     * Set to <tt>true</tt> to force this index to use {@link org.elasticsearch.action.index.IndexRequest.OpType#CREATE}.
     */
    public IndexRequestBuilder setCreate(boolean create) {
        request.create(create);
        return this;
    }

    /**
     * Sets the version, which will cause the index operation to only be performed if a matching
     * version exists and no changes happened on the doc since then.
     */
    public IndexRequestBuilder setVersion(long version) {
        request.version(version);
        return this;
    }

    /**
     * Sets the versioning type. Defaults to {@link VersionType#INTERNAL}.
     */
    public IndexRequestBuilder setVersionType(VersionType versionType) {
        request.versionType(versionType);
        return this;
    }

    /**
     * Sets the timestamp either as millis since the epoch, or, in the configured date format.
     */
    public IndexRequestBuilder setTimestamp(String timestamp) {
        request.timestamp(timestamp);
        return this;
    }

    /**
     * Sets the ttl value as a time value expression.
     */
    public IndexRequestBuilder setTTL(String ttl) {
        request.ttl(ttl);
        return this;
    }

    /**
     * Sets the relative ttl value in milliseconds. It musts be greater than 0 as it makes little sense otherwise.
     */
    public IndexRequestBuilder setTTL(long ttl) {
        request.ttl(ttl);
        return this;
    }

    /**
     * Sets the ttl as a {@link TimeValue} instance.
     */
    public IndexRequestBuilder setTTL(TimeValue ttl) {
        request.ttl(ttl);
        return this;
    }

    /**
     * Sets the ingest pipeline to be executed before indexing the document
     */
    public IndexRequestBuilder setPipeline(String pipeline) {
        request.setPipeline(pipeline);
        return this;
    }
}<|MERGE_RESOLUTION|>--- conflicted
+++ resolved
@@ -207,18 +207,6 @@
     }
 
     /**
-<<<<<<< HEAD
-     * Sets a string representation of the {@link #setOpType(DocumentRequest.OpType)}. Can
-     * be either "index" or "create".
-     */
-    public IndexRequestBuilder setOpType(String opType) {
-        request.opType(opType);
-        return this;
-    }
-
-    /**
-=======
->>>>>>> 80bae217
      * Set to <tt>true</tt> to force this index to use {@link org.elasticsearch.action.index.IndexRequest.OpType#CREATE}.
      */
     public IndexRequestBuilder setCreate(boolean create) {
