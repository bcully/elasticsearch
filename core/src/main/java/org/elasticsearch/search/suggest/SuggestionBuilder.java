/*
 * Licensed to Elasticsearch under one or more contributor
 * license agreements. See the NOTICE file distributed with
 * this work for additional information regarding copyright
 * ownership. Elasticsearch licenses this file to you under
 * the Apache License, Version 2.0 (the "License"); you may
 * not use this file except in compliance with the License.
 * You may obtain a copy of the License at
 *
 *    http://www.apache.org/licenses/LICENSE-2.0
 *
 * Unless required by applicable law or agreed to in writing,
 * software distributed under the License is distributed on an
 * "AS IS" BASIS, WITHOUT WARRANTIES OR CONDITIONS OF ANY
 * KIND, either express or implied.  See the License for the
 * specific language governing permissions and limitations
 * under the License.
 */

package org.elasticsearch.search.suggest;

<<<<<<< HEAD
import org.apache.lucene.util.BytesRef;
=======
import org.apache.lucene.analysis.Analyzer;
>>>>>>> bbeb09ea
import org.elasticsearch.action.support.ToXContentToBytes;
import org.elasticsearch.common.Nullable;
import org.elasticsearch.common.ParseField;
import org.elasticsearch.common.ParseFieldMatcher;
import org.elasticsearch.common.io.stream.NamedWriteable;
import org.elasticsearch.common.io.stream.StreamInput;
import org.elasticsearch.common.io.stream.StreamOutput;
import org.elasticsearch.common.lucene.BytesRefs;
import org.elasticsearch.common.xcontent.XContentBuilder;
import org.elasticsearch.common.xcontent.XContentParser;
import org.elasticsearch.index.mapper.MapperService;
import org.elasticsearch.index.query.QueryParseContext;
import org.elasticsearch.index.query.QueryShardContext;
import org.elasticsearch.search.suggest.SuggestionSearchContext.SuggestionContext;

import java.io.IOException;
import java.util.Objects;

/**
 * Base class for the different suggestion implementations.
 */
public abstract class SuggestionBuilder<T extends SuggestionBuilder<T>> extends ToXContentToBytes implements NamedWriteable<T> {

    protected final String name;
    // TODO this seems mandatory and should be constructor arg
    protected String fieldname;
    protected String text;
    protected String prefix;
    protected String regex;
    protected String analyzer;
    protected Integer size;
    protected Integer shardSize;

    protected static final ParseField TEXT_FIELD = new ParseField("text");
    protected static final ParseField PREFIX_FIELD = new ParseField("prefix");
    protected static final ParseField REGEX_FIELD = new ParseField("regex");
    protected static final ParseField FIELDNAME_FIELD = new ParseField("field");
    protected static final ParseField ANALYZER_FIELD = new ParseField("analyzer");
    protected static final ParseField SIZE_FIELD = new ParseField("size");
    protected static final ParseField SHARDSIZE_FIELD = new ParseField("shard_size");

    public SuggestionBuilder(String name) {
        Objects.requireNonNull(name, "Suggester 'name' cannot be null");
        this.name = name;
    }

    /**
     * get the name for this suggestion
     */
    public String name() {
        return this.name;
    }

    /**
     * Same as in {@link SuggestBuilder#setText(String)}, but in the suggestion scope.
     */
    @SuppressWarnings("unchecked")
    public T text(String text) {
        this.text = text;
        return (T) this;
    }

    /**
     * get the text for this suggestion
     */
    public String text() {
        return this.text;
    }

    @SuppressWarnings("unchecked")
    protected T prefix(String prefix) {
        this.prefix = prefix;
        return (T) this;
    }

    /**
     * get the prefix for this suggestion
     */
    public String prefix() {
        return this.prefix;
    }

    @SuppressWarnings("unchecked")
    protected T regex(String regex) {
        this.regex = regex;
        return (T) this;
    }

    /**
     * get the regex for this suggestion
     */
    public String regex() {
        return this.regex;
    }

    @Override
    public XContentBuilder toXContent(XContentBuilder builder, Params params) throws IOException {
        builder.startObject(name);
        if (text != null) {
            builder.field(TEXT_FIELD.getPreferredName(), text);
        }
        if (prefix != null) {
            builder.field(PREFIX_FIELD.getPreferredName(), prefix);
        }
        if (regex != null) {
            builder.field(REGEX_FIELD.getPreferredName(), regex);
        }
        builder.startObject(getSuggesterName());
        if (analyzer != null) {
            builder.field(ANALYZER_FIELD.getPreferredName(), analyzer);
        }
        if (fieldname != null) {
            builder.field(FIELDNAME_FIELD.getPreferredName(), fieldname);
        }
        if (size != null) {
            builder.field(SIZE_FIELD.getPreferredName(), size);
        }
        if (shardSize != null) {
            builder.field(SHARDSIZE_FIELD.getPreferredName(), shardSize);
        }

        builder = innerToXContent(builder, params);
        builder.endObject();
        builder.endObject();
        return builder;
    }

    protected abstract XContentBuilder innerToXContent(XContentBuilder builder, Params params) throws IOException;

    public static SuggestionBuilder<?> fromXContent(QueryParseContext parseContext, String suggestionName, Suggesters suggesters)
            throws IOException {
        XContentParser parser = parseContext.parser();
        ParseFieldMatcher parsefieldMatcher = parseContext.parseFieldMatcher();
        XContentParser.Token token;
        String fieldName = null;
        String suggestText = null;
        String prefix = null;
        String regex = null;
        SuggestionBuilder<?> suggestionBuilder = null;

        while ((token = parser.nextToken()) != XContentParser.Token.END_OBJECT) {
            if (token == XContentParser.Token.FIELD_NAME) {
                fieldName = parser.currentName();
            } else if (token.isValue()) {
                if (parsefieldMatcher.match(fieldName, TEXT_FIELD)) {
                    suggestText = parser.text();
                } else if (parsefieldMatcher.match(fieldName, PREFIX_FIELD)) {
                    prefix = parser.text();
                } else if (parsefieldMatcher.match(fieldName, REGEX_FIELD)) {
                    regex = parser.text();
                } else {
                    throw new IllegalArgumentException("[suggestion] does not support [" + fieldName + "]");
                }
            } else if (token == XContentParser.Token.START_OBJECT) {
                if (suggestionName == null) {
                    throw new IllegalArgumentException("Suggestion must have name");
                }
                SuggestionBuilder<?> suggestParser = suggesters.getSuggestionPrototype(fieldName);
                if (suggestParser == null) {
                    throw new IllegalArgumentException("Suggester[" + fieldName + "] not supported");
                }
                suggestionBuilder = suggestParser.innerFromXContent(parseContext, suggestionName);
            }
        }
        if (suggestText != null) {
            suggestionBuilder.text(suggestText);
        }
        if (prefix != null) {
            suggestionBuilder.prefix(prefix);
        }
        if (regex != null) {
            suggestionBuilder.regex(regex);
        }
        return suggestionBuilder;
    }

    protected abstract SuggestionBuilder<T> innerFromXContent(QueryParseContext parseContext, String name) throws IOException;

<<<<<<< HEAD
    public SuggestionContext build(QueryShardContext context, @Nullable String globalText) throws IOException {
        SuggestionContext suggestionContext = innerBuild(context);
        // copy over common settings to each suggestion builder
        SuggestUtils.suggestionToSuggestionContext(this, context.getMapperService(), suggestionContext);
        SuggestUtils.verifySuggestion(context.getMapperService(), new BytesRef(globalText), suggestionContext);
        suggestionContext.setShardContext(context);
        // TODO make field mandatory in the builder, then remove this
        if (suggestionContext.getField() == null) {
            throw new IllegalArgumentException("The required field option is missing");
        }
        return suggestionContext;
    }

    protected abstract SuggestionContext innerBuild(QueryShardContext context) throws IOException;

    public String getSuggesterName() {
=======
    protected abstract SuggestionContext build(QueryShardContext context) throws IOException;

    /**
     * Transfers the text, prefix, regex, analyzer, fieldname, size and shard size settings from the
     * original {@link SuggestionBuilder} to the target {@link SuggestionContext}
     */
    protected void populateCommonFields(MapperService mapperService,
            SuggestionSearchContext.SuggestionContext suggestionContext) throws IOException {

        if (analyzer != null) {
            Analyzer luceneAnalyzer = mapperService.analysisService().analyzer(analyzer);
            if (luceneAnalyzer == null) {
                throw new IllegalArgumentException("Analyzer [" + luceneAnalyzer + "] doesn't exists");
            }
            suggestionContext.setAnalyzer(luceneAnalyzer);
        }

        if (fieldname != null) {
            suggestionContext.setField(fieldname);
        }

        if (size != null) {
            suggestionContext.setSize(size);
        }

        if (shardSize != null) {
            suggestionContext.setShardSize(shardSize);
        } else {
            // if no shard size is set in builder, use size (or at least 5)
            suggestionContext.setShardSize(Math.max(suggestionContext.getSize(), 5));
        }

        if (text != null) {
            suggestionContext.setText(BytesRefs.toBytesRef(text));
        }
        if (prefix != null) {
            suggestionContext.setPrefix(BytesRefs.toBytesRef(prefix));
        }
        if (regex != null) {
            suggestionContext.setRegex(BytesRefs.toBytesRef(regex));
        }
        if (text != null && prefix == null) {
            suggestionContext.setPrefix(BytesRefs.toBytesRef(text));
        } else if (text == null && prefix != null) {
            suggestionContext.setText(BytesRefs.toBytesRef(prefix));
        } else if (text == null && regex != null) {
            suggestionContext.setText(BytesRefs.toBytesRef(regex));
        }
    }

    private String getSuggesterName() {
>>>>>>> bbeb09ea
        //default impl returns the same as writeable name, but we keep the distinction between the two just to make sure
        return getWriteableName();
    }


    /**
     * Sets from what field to fetch the candidate suggestions from. This is an
     * required option and needs to be set via this setter or
     * {@link org.elasticsearch.search.suggest.term.TermSuggestionBuilder#field(String)}
     * method
     */
    @SuppressWarnings("unchecked")
    public T field(String field) {
        this.fieldname = field;
        return (T)this;
    }

    /**
     * get the {@link #field()} parameter
     */
    public String field() {
        return this.fieldname;
    }

    /**
     * Sets the analyzer to analyse to suggest text with. Defaults to the search
     * analyzer of the suggest field.
     */
    @SuppressWarnings("unchecked")
    public T analyzer(String analyzer) {
        this.analyzer = analyzer;
        return (T)this;
    }

    /**
     * get the {@link #analyzer()} parameter
     */
    public String analyzer() {
        return this.analyzer;
    }

    /**
     * Sets the maximum suggestions to be returned per suggest text term.
     */
    @SuppressWarnings("unchecked")
    public T size(int size) {
        if (size <= 0) {
            throw new IllegalArgumentException("Size must be positive");
        }
        this.size = size;
        return (T)this;
    }

    /**
     * get the {@link #size()} parameter
     */
    public Integer size() {
        return this.size;
    }

    /**
     * Sets the maximum number of suggested term to be retrieved from each
     * individual shard. During the reduce phase the only the top N suggestions
     * are returned based on the <code>size</code> option. Defaults to the
     * <code>size</code> option.
     * <p>
     * Setting this to a value higher than the `size` can be useful in order to
     * get a more accurate document frequency for suggested terms. Due to the
     * fact that terms are partitioned amongst shards, the shard level document
     * frequencies of suggestions may not be precise. Increasing this will make
     * these document frequencies more precise.
     */
    @SuppressWarnings("unchecked")
    public T shardSize(Integer shardSize) {
        this.shardSize = shardSize;
        return (T)this;
    }

    /**
     * get the {@link #shardSize()} parameter
     */
    public Integer shardSize() {
        return this.shardSize;
    }


    @Override
    public final T readFrom(StreamInput in) throws IOException {
        String name = in.readString();
        T suggestionBuilder = doReadFrom(in, name);
        suggestionBuilder.fieldname = in.readOptionalString();
        suggestionBuilder.text = in.readOptionalString();
        suggestionBuilder.prefix = in.readOptionalString();
        suggestionBuilder.regex = in.readOptionalString();
        suggestionBuilder.analyzer = in.readOptionalString();
        suggestionBuilder.size = in.readOptionalVInt();
        suggestionBuilder.shardSize = in.readOptionalVInt();
        return suggestionBuilder;
    }

    /**
     * Subclass should return a new instance, reading itself from the input string
     * @param in the input string to read from
     * @param name the name of the suggestion (read from stream by {@link SuggestionBuilder}
     */
    protected abstract T doReadFrom(StreamInput in, String name) throws IOException;

    @Override
    public final void writeTo(StreamOutput out) throws IOException {
        out.writeString(name);
        doWriteTo(out);
        out.writeOptionalString(fieldname);
        out.writeOptionalString(text);
        out.writeOptionalString(prefix);
        out.writeOptionalString(regex);
        out.writeOptionalString(analyzer);
        out.writeOptionalVInt(size);
        out.writeOptionalVInt(shardSize);
    }

    protected abstract void doWriteTo(StreamOutput out) throws IOException;

    @Override
    public final boolean equals(Object obj) {
        if (this == obj) {
            return true;
        }
        if (obj == null || getClass() != obj.getClass()) {
            return false;
        }
        @SuppressWarnings("unchecked")
        T other = (T) obj;
        return Objects.equals(name, other.name()) &&
               Objects.equals(text, other.text()) &&
               Objects.equals(prefix, other.prefix()) &&
               Objects.equals(regex, other.regex()) &&
               Objects.equals(fieldname, other.field()) &&
               Objects.equals(analyzer, other.analyzer()) &&
               Objects.equals(size, other.size()) &&
               Objects.equals(shardSize, other.shardSize()) &&
               doEquals(other);
    }

    /**
     * Indicates whether some other {@link SuggestionBuilder} of the same type is "equal to" this one.
     */
    protected abstract boolean doEquals(T other);

    @Override
    public final int hashCode() {
        return Objects.hash(name, text, prefix, regex, fieldname, analyzer, size, shardSize, doHashCode());
    }

    /**
     * HashCode for the subclass of {@link SuggestionBuilder} to implement.
     */
    protected abstract int doHashCode();

}<|MERGE_RESOLUTION|>--- conflicted
+++ resolved
@@ -19,13 +19,8 @@
 
 package org.elasticsearch.search.suggest;
 
-<<<<<<< HEAD
-import org.apache.lucene.util.BytesRef;
-=======
 import org.apache.lucene.analysis.Analyzer;
->>>>>>> bbeb09ea
 import org.elasticsearch.action.support.ToXContentToBytes;
-import org.elasticsearch.common.Nullable;
 import org.elasticsearch.common.ParseField;
 import org.elasticsearch.common.ParseFieldMatcher;
 import org.elasticsearch.common.io.stream.NamedWriteable;
@@ -34,6 +29,7 @@
 import org.elasticsearch.common.lucene.BytesRefs;
 import org.elasticsearch.common.xcontent.XContentBuilder;
 import org.elasticsearch.common.xcontent.XContentParser;
+import org.elasticsearch.index.mapper.MappedFieldType;
 import org.elasticsearch.index.mapper.MapperService;
 import org.elasticsearch.index.query.QueryParseContext;
 import org.elasticsearch.index.query.QueryShardContext;
@@ -78,7 +74,7 @@
     }
 
     /**
-     * Same as in {@link SuggestBuilder#setText(String)}, but in the suggestion scope.
+     * Same as in {@link SuggestBuilder#setGlobalText(String)}, but in the suggestion scope.
      */
     @SuppressWarnings("unchecked")
     public T text(String text) {
@@ -202,13 +198,8 @@
 
     protected abstract SuggestionBuilder<T> innerFromXContent(QueryParseContext parseContext, String name) throws IOException;
 
-<<<<<<< HEAD
-    public SuggestionContext build(QueryShardContext context, @Nullable String globalText) throws IOException {
+    public SuggestionContext build(QueryShardContext context) throws IOException {
         SuggestionContext suggestionContext = innerBuild(context);
-        // copy over common settings to each suggestion builder
-        SuggestUtils.suggestionToSuggestionContext(this, context.getMapperService(), suggestionContext);
-        SuggestUtils.verifySuggestion(context.getMapperService(), new BytesRef(globalText), suggestionContext);
-        suggestionContext.setShardContext(context);
         // TODO make field mandatory in the builder, then remove this
         if (suggestionContext.getField() == null) {
             throw new IllegalArgumentException("The required field option is missing");
@@ -218,10 +209,6 @@
 
     protected abstract SuggestionContext innerBuild(QueryShardContext context) throws IOException;
 
-    public String getSuggesterName() {
-=======
-    protected abstract SuggestionContext build(QueryShardContext context) throws IOException;
-
     /**
      * Transfers the text, prefix, regex, analyzer, fieldname, size and shard size settings from the
      * original {@link SuggestionBuilder} to the target {@link SuggestionContext}
@@ -229,17 +216,27 @@
     protected void populateCommonFields(MapperService mapperService,
             SuggestionSearchContext.SuggestionContext suggestionContext) throws IOException {
 
-        if (analyzer != null) {
+        Objects.requireNonNull(fieldname, "fieldname must not be null");
+
+        MappedFieldType fieldType = mapperService.fullName(fieldname);
+        if (fieldType == null) {
+            throw new IllegalArgumentException("no mapping found for field [" + fieldname + "]");
+        } else if (analyzer == null) {
+            // no analyzer name passed in, so try the field's analyzer, or the default analyzer
+            if (fieldType.searchAnalyzer() == null) {
+                suggestionContext.setAnalyzer(mapperService.searchAnalyzer());
+            } else {
+                suggestionContext.setAnalyzer(fieldType.searchAnalyzer());
+            }
+        } else {
             Analyzer luceneAnalyzer = mapperService.analysisService().analyzer(analyzer);
             if (luceneAnalyzer == null) {
-                throw new IllegalArgumentException("Analyzer [" + luceneAnalyzer + "] doesn't exists");
+                throw new IllegalArgumentException("analyzer [" + analyzer + "] doesn't exists");
             }
             suggestionContext.setAnalyzer(luceneAnalyzer);
         }
 
-        if (fieldname != null) {
-            suggestionContext.setField(fieldname);
-        }
+        suggestionContext.setField(fieldname);
 
         if (size != null) {
             suggestionContext.setSize(size);
@@ -271,7 +268,6 @@
     }
 
     private String getSuggesterName() {
->>>>>>> bbeb09ea
         //default impl returns the same as writeable name, but we keep the distinction between the two just to make sure
         return getWriteableName();
     }
@@ -285,6 +281,7 @@
      */
     @SuppressWarnings("unchecked")
     public T field(String field) {
+        Objects.requireNonNull(field, "fieldname must not be null");
         this.fieldname = field;
         return (T)this;
     }
