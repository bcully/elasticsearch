--- conflicted
+++ resolved
@@ -8,11 +8,7 @@
 package org.elasticsearch.xpack.ilm.action;
 
 import org.elasticsearch.action.support.ActionFilters;
-<<<<<<< HEAD
-import org.elasticsearch.cluster.metadata.IndexNameExpressionResolver;
 import org.elasticsearch.cluster.project.ProjectResolver;
-=======
->>>>>>> 6315b8a8
 import org.elasticsearch.cluster.service.ClusterService;
 import org.elasticsearch.test.ESTestCase;
 import org.elasticsearch.test.MockUtils;
@@ -31,13 +27,8 @@
             transportService,
             mock(ClusterService.class),
             threadPool,
-<<<<<<< HEAD
             mock(ActionFilters.class),
-            mock(ProjectResolver.class),
-            mock(IndexNameExpressionResolver.class)
-=======
-            mock(ActionFilters.class)
->>>>>>> 6315b8a8
+            mock(ProjectResolver.class)
         );
         assertEquals(ReservedLifecycleAction.NAME, putAction.reservedStateHandlerName().get());
 
