/*
 * Copyright Elasticsearch B.V. and/or licensed to Elasticsearch B.V. under one
 * or more contributor license agreements. Licensed under the Elastic License
 * 2.0 and the Server Side Public License, v 1; you may not use this file except
 * in compliance with, at your election, the Elastic License 2.0 or the Server
 * Side Public License, v 1.
 */

package org.elasticsearch.cluster.routing.allocation.allocator;

import org.apache.logging.log4j.Level;
import org.elasticsearch.cluster.ClusterInfo;
import org.elasticsearch.cluster.ClusterInfo.NodeAndPath;
import org.elasticsearch.cluster.ClusterInfo.NodeAndShard;
import org.elasticsearch.cluster.ClusterInfo.ReservedSpace;
import org.elasticsearch.cluster.ClusterName;
import org.elasticsearch.cluster.ClusterState;
import org.elasticsearch.cluster.DiskUsage;
import org.elasticsearch.cluster.ESAllocationTestCase;
import org.elasticsearch.cluster.RestoreInProgress;
import org.elasticsearch.cluster.TestShardRoutingRoleStrategies;
import org.elasticsearch.cluster.metadata.IndexMetadata;
import org.elasticsearch.cluster.metadata.Metadata;
import org.elasticsearch.cluster.node.DiscoveryNodeRole;
import org.elasticsearch.cluster.node.DiscoveryNodes;
import org.elasticsearch.cluster.routing.AllocationId;
import org.elasticsearch.cluster.routing.IndexRoutingTable;
import org.elasticsearch.cluster.routing.IndexShardRoutingTable;
import org.elasticsearch.cluster.routing.RecoverySource;
import org.elasticsearch.cluster.routing.RoutingChangesObserver;
import org.elasticsearch.cluster.routing.RoutingTable;
import org.elasticsearch.cluster.routing.ShardRouting;
import org.elasticsearch.cluster.routing.ShardRoutingState;
import org.elasticsearch.cluster.routing.UnassignedInfo;
import org.elasticsearch.cluster.routing.allocation.DiskThresholdSettings;
import org.elasticsearch.cluster.routing.allocation.RoutingAllocation;
import org.elasticsearch.cluster.routing.allocation.ShardAllocationDecision;
import org.elasticsearch.cluster.routing.allocation.command.MoveAllocationCommand;
import org.elasticsearch.cluster.routing.allocation.decider.AllocationDeciders;
import org.elasticsearch.cluster.routing.allocation.decider.ThrottlingAllocationDecider;
import org.elasticsearch.common.Randomness;
import org.elasticsearch.common.UUIDs;
import org.elasticsearch.common.settings.Settings;
import org.elasticsearch.common.unit.ByteSizeValue;
import org.elasticsearch.common.util.Maps;
import org.elasticsearch.index.IndexVersion;
import org.elasticsearch.index.shard.ShardId;
import org.elasticsearch.repositories.IndexId;
import org.elasticsearch.snapshots.InternalSnapshotsInfoService;
import org.elasticsearch.snapshots.InternalSnapshotsInfoService.SnapshotShard;
import org.elasticsearch.snapshots.Snapshot;
import org.elasticsearch.snapshots.SnapshotId;
import org.elasticsearch.snapshots.SnapshotShardSizeInfo;
import org.elasticsearch.test.MockLog;
import org.elasticsearch.threadpool.ThreadPool;

import java.util.ArrayList;
import java.util.HashMap;
import java.util.LinkedList;
import java.util.List;
import java.util.Map;
import java.util.Objects;
import java.util.Queue;
import java.util.Set;
import java.util.concurrent.atomic.AtomicBoolean;
import java.util.concurrent.atomic.AtomicInteger;
import java.util.concurrent.atomic.AtomicLong;

import static java.util.stream.Collectors.toMap;
import static org.elasticsearch.cluster.ClusterInfo.shardIdentifierFromRouting;
import static org.elasticsearch.cluster.routing.ShardRoutingState.INITIALIZING;
import static org.elasticsearch.cluster.routing.ShardRoutingState.RELOCATING;
import static org.elasticsearch.cluster.routing.ShardRoutingState.STARTED;
import static org.elasticsearch.cluster.routing.ShardRoutingState.UNASSIGNED;
import static org.elasticsearch.cluster.routing.TestShardRouting.newShardRouting;
import static org.elasticsearch.cluster.routing.TestShardRouting.shardRoutingBuilder;
import static org.elasticsearch.common.settings.ClusterSettings.createBuiltInClusterSettings;
import static org.elasticsearch.test.MockLog.assertThatLogger;
import static org.hamcrest.Matchers.aMapWithSize;
import static org.hamcrest.Matchers.allOf;
import static org.hamcrest.Matchers.anyOf;
import static org.hamcrest.Matchers.equalTo;
import static org.hamcrest.Matchers.everyItem;
import static org.hamcrest.Matchers.hasEntry;
import static org.hamcrest.Matchers.lessThanOrEqualTo;
import static org.hamcrest.Matchers.notNullValue;
import static org.mockito.Mockito.mock;
import static org.mockito.Mockito.when;

public class DesiredBalanceComputerTests extends ESAllocationTestCase {

    static final String TEST_INDEX = "test-index";

    public void testComputeBalance() {
        var desiredBalanceComputer = createDesiredBalanceComputer();
        var clusterState = createInitialClusterState(3);
        var index = clusterState.metadata().getProject().index(TEST_INDEX).getIndex();

        var desiredBalance = desiredBalanceComputer.compute(DesiredBalance.INITIAL, createInput(clusterState), queue(), input -> true);

        assertDesiredAssignments(
            desiredBalance,
            Map.of(
                new ShardId(index, 0),
                new ShardAssignment(Set.of("node-0", "node-1"), 2, 0, 0),
                new ShardId(index, 1),
                new ShardAssignment(Set.of("node-0", "node-1"), 2, 0, 0)
            )
        );
    }

    public void testStopsComputingWhenStale() {
        var desiredBalanceComputer = createDesiredBalanceComputer();
        var clusterState = createInitialClusterState(3);
        var index = clusterState.metadata().getProject().index(TEST_INDEX).getIndex();

        // if the isFresh flag is false then we only do one iteration, allocating the primaries but not the replicas
        var desiredBalance0 = DesiredBalance.INITIAL;
        var desiredBalance1 = desiredBalanceComputer.compute(desiredBalance0, createInput(clusterState), queue(), input -> false);
        assertDesiredAssignments(
            desiredBalance1,
            Map.of(
                new ShardId(index, 0),
                new ShardAssignment(Set.of("node-0"), 2, 1, 1),
                new ShardId(index, 1),
                new ShardAssignment(Set.of("node-0"), 2, 1, 1)
            )
        );

        // the next iteration allocates the replicas whether stale or fresh
        var desiredBalance2 = desiredBalanceComputer.compute(desiredBalance1, createInput(clusterState), queue(), input -> randomBoolean());
        assertDesiredAssignments(
            desiredBalance2,
            Map.of(
                new ShardId(index, 0),
                new ShardAssignment(Set.of("node-0", "node-1"), 2, 0, 0),
                new ShardId(index, 1),
                new ShardAssignment(Set.of("node-0", "node-1"), 2, 0, 0)
            )
        );
    }

    public void testIgnoresOutOfScopePrimaries() {
        var desiredBalanceComputer = createDesiredBalanceComputer();
        var clusterState = mutateAllocationStatuses(createInitialClusterState(3));
        var index = clusterState.metadata().getProject().index(TEST_INDEX).getIndex();
        var primaryShard = mutateAllocationStatus(clusterState.routingTable().index(TEST_INDEX).shard(0).primaryShard());

        var desiredBalance = desiredBalanceComputer.compute(
            DesiredBalance.INITIAL,
            createInput(clusterState, primaryShard),
            queue(),
            input -> true
        );

        assertDesiredAssignments(
            desiredBalance,
            Map.of(
                new ShardId(index, 0),
                new ShardAssignment(
                    Set.of(),
                    2,
                    2,
                    clusterState.routingTable()
                        .index(TEST_INDEX)
                        .shard(0)
                        .replicaShards()
                        .get(0)
                        .unassignedInfo()
                        .lastAllocationStatus() == UnassignedInfo.AllocationStatus.DECIDERS_NO ? 1 : 2
                ),
                new ShardId(index, 1),
                new ShardAssignment(Set.of("node-0", "node-1"), 2, 0, 0)
            )
        );
    }

    public void testIgnoresOutOfScopeReplicas() {
        var desiredBalanceComputer = createDesiredBalanceComputer();
        var clusterState = mutateAllocationStatuses(createInitialClusterState(3));

        var index = clusterState.metadata().getProject().index(TEST_INDEX).getIndex();
        var originalReplicaShard = clusterState.routingTable().index(TEST_INDEX).shard(0).replicaShards().get(0);
        var replicaShard = mutateAllocationStatus(originalReplicaShard);

        var desiredBalance = desiredBalanceComputer.compute(
            DesiredBalance.INITIAL,
            createInput(clusterState, replicaShard),
            queue(),
            input -> true
        );

        assertDesiredAssignments(
            desiredBalance,
            Map.of(
                new ShardId(index, 0),
                new ShardAssignment(
                    Set.of("node-0"),
                    2,
                    1,
                    originalReplicaShard.unassignedInfo().lastAllocationStatus() == UnassignedInfo.AllocationStatus.DECIDERS_NO ? 0 : 1
                ),
                new ShardId(index, 1),
                new ShardAssignment(Set.of("node-0", "node-1"), 2, 0, 0)
            )
        );
    }

    public void testAssignShardsToTheirPreviousLocationIfAvailable() {
        var desiredBalanceComputer = createDesiredBalanceComputer();
        var clusterState = createInitialClusterState(3);
        var index = clusterState.metadata().getProject().index(TEST_INDEX).getIndex();

        var changes = new RoutingChangesObserver.DelegatingRoutingChangesObserver();
        var routingNodes = clusterState.mutableRoutingNodes();
        for (final var iterator = routingNodes.unassigned().iterator(); iterator.hasNext();) {
            final var shardRouting = iterator.next();
            if (shardRouting.shardId().id() == 0 && shardRouting.primary()) {
                iterator.updateUnassigned(
                    new UnassignedInfo(
                        UnassignedInfo.Reason.NODE_LEFT,
                        null,
                        null,
                        0,
                        0,
                        0,
                        false,
                        UnassignedInfo.AllocationStatus.NO_ATTEMPT,
                        Set.of(),
                        "node-2"
                    ),
                    RecoverySource.EmptyStoreRecoverySource.INSTANCE,
                    changes
                );
            }
        }
<<<<<<< HEAD
        clusterState = ClusterState.builder(clusterState).routingTable(RoutingTable.of(routingNodes)).build();
=======
        clusterState = ClusterState.builder(clusterState).routingTable(clusterState.globalRoutingTable().rebuild(routingNodes)).build();
>>>>>>> f3d83d2d

        var ignored = randomBoolean()
            ? new ShardRouting[0]
            : new ShardRouting[] { clusterState.routingTable().index(TEST_INDEX).shard(0).primaryShard() };

        var desiredBalance = desiredBalanceComputer.compute(
            DesiredBalance.INITIAL,
            createInput(clusterState, ignored),
            queue(),
            input -> true
        );

        assertDesiredAssignments(
            desiredBalance,
            Map.of(
                new ShardId(index, 0),
                new ShardAssignment(Set.of("node-2", "node-1"), 2, 0, 0),
                new ShardId(index, 1),
                new ShardAssignment(Set.of("node-0", "node-1"), 2, 0, 0)
            )
        );
    }

    public void testRespectsAssignmentOfUnknownPrimaries() {
        var desiredBalanceComputer = createDesiredBalanceComputer();
        var clusterState = createInitialClusterState(3);
        var index = clusterState.metadata().getProject().index(TEST_INDEX).getIndex();

        var changes = new RoutingChangesObserver.DelegatingRoutingChangesObserver();
        var routingNodes = clusterState.mutableRoutingNodes();
        for (final var iterator = routingNodes.unassigned().iterator(); iterator.hasNext();) {
            final var shardRouting = iterator.next();
            if (shardRouting.shardId().id() == 0 && shardRouting.primary()) {
                switch (between(1, 3)) {
                    case 1 -> iterator.initialize("node-2", null, 0L, changes);
                    case 2 -> routingNodes.startShard(iterator.initialize("node-2", null, 0L, changes), changes, 0L);
                    case 3 -> routingNodes.relocateShard(
                        routingNodes.startShard(iterator.initialize("node-1", null, 0L, changes), changes, 0L),
                        "node-2",
                        0L,
                        "test",
                        changes
                    );
                }
                break;
            }
        }
<<<<<<< HEAD
        clusterState = ClusterState.builder(clusterState).routingTable(RoutingTable.of(routingNodes)).build();
=======
        clusterState = ClusterState.builder(clusterState).routingTable(clusterState.globalRoutingTable().rebuild(routingNodes)).build();
>>>>>>> f3d83d2d

        var desiredBalance = desiredBalanceComputer.compute(DesiredBalance.INITIAL, createInput(clusterState), queue(), input -> true);

        assertDesiredAssignments(
            desiredBalance,
            Map.of(
                new ShardId(index, 0),
                new ShardAssignment(Set.of("node-2", "node-1"), 2, 0, 0),
                new ShardId(index, 1),
                new ShardAssignment(Set.of("node-0", "node-1"), 2, 0, 0)
            )
        );
    }

    public void testRespectsAssignmentOfUnknownReplicas() {
        var desiredBalanceComputer = createDesiredBalanceComputer();
        var clusterState = createInitialClusterState(3);
        var index = clusterState.metadata().getProject().index(TEST_INDEX).getIndex();

        var changes = new RoutingChangesObserver.DelegatingRoutingChangesObserver();
        var routingNodes = clusterState.mutableRoutingNodes();
        for (var iterator = routingNodes.unassigned().iterator(); iterator.hasNext();) {
            var shardRouting = iterator.next();
            if (shardRouting.shardId().id() == 0 && shardRouting.primary()) {
                routingNodes.startShard(iterator.initialize("node-2", null, 0L, changes), changes, 0L);
                break;
            }
        }
        for (var iterator = routingNodes.unassigned().iterator(); iterator.hasNext();) {
            var shardRouting = iterator.next();
            if (shardRouting.shardId().id() == 0) {
                assert shardRouting.primary() == false;
                switch (between(1, 3)) {
                    case 1 -> iterator.initialize("node-0", null, 0L, changes);
                    case 2 -> routingNodes.startShard(iterator.initialize("node-0", null, 0L, changes), changes, 0L);
                    case 3 -> routingNodes.relocateShard(
                        routingNodes.startShard(iterator.initialize("node-1", null, 0L, changes), changes, 0L),
                        "node-0",
                        0L,
                        "test",
                        changes
                    );
                }
                break;
            }
        }
<<<<<<< HEAD
        clusterState = ClusterState.builder(clusterState).routingTable(RoutingTable.of(routingNodes)).build();
=======
        clusterState = ClusterState.builder(clusterState).routingTable(clusterState.globalRoutingTable().rebuild(routingNodes)).build();
>>>>>>> f3d83d2d

        var desiredBalance = desiredBalanceComputer.compute(DesiredBalance.INITIAL, createInput(clusterState), queue(), input -> true);

        assertDesiredAssignments(
            desiredBalance,
            Map.of(
                new ShardId(index, 0),
                new ShardAssignment(Set.of("node-2", "node-0"), 2, 0, 0),
                new ShardId(index, 1),
                new ShardAssignment(Set.of("node-0", "node-1"), 2, 0, 0)
            )
        );
    }

    public void testRespectsAssignmentByGatewayAllocators() {
        var desiredBalanceComputer = createDesiredBalanceComputer();
        var clusterState = createInitialClusterState(3);
        var index = clusterState.metadata().getProject().index(TEST_INDEX).getIndex();

        final var routingAllocation = new RoutingAllocation(
            new AllocationDeciders(List.of()),
            clusterState.mutableRoutingNodes(),
            clusterState,
            ClusterInfo.EMPTY,
            SnapshotShardSizeInfo.EMPTY,
            0L
        );
        for (var iterator = routingAllocation.routingNodes().unassigned().iterator(); iterator.hasNext();) {
            var shardRouting = iterator.next();
            if (shardRouting.shardId().id() == 0 && shardRouting.primary()) {
                routingAllocation.routingNodes()
                    .startShard(iterator.initialize("node-2", null, 0L, routingAllocation.changes()), routingAllocation.changes(), 0L);
                break;
            }
        }

        var desiredBalance = desiredBalanceComputer.compute(
            DesiredBalance.INITIAL,
            DesiredBalanceInput.create(randomNonNegativeLong(), routingAllocation),
            queue(),
            input -> true
        );

        assertDesiredAssignments(
            desiredBalance,
            Map.of(
                new ShardId(index, 0),
                new ShardAssignment(Set.of("node-2", "node-1"), 2, 0, 0),
                new ShardId(index, 1),
                new ShardAssignment(Set.of("node-0", "node-1"), 2, 0, 0)
            )
        );

    }

    public void testSimulatesAchievingDesiredBalanceBeforeDelegating() {

        var allocateCalled = new AtomicBoolean();
        var desiredBalanceComputer = createDesiredBalanceComputer(new ShardsAllocator() {
            @Override
            public void allocate(RoutingAllocation allocation) {
                assertTrue(allocateCalled.compareAndSet(false, true));
                // whatever the allocation in the current cluster state, the desired balance service should start by moving all the
                // known shards to their desired locations before delegating to the inner allocator
                for (var routingNode : allocation.routingNodes()) {
                    assertThat(
                        allocation.routingNodes().toString(),
                        routingNode.numberOfOwningShards(),
                        equalTo(routingNode.nodeId().equals("node-2") ? 0 : 2)
                    );
                    for (var shardRouting : routingNode) {
                        assertTrue(shardRouting.toString(), shardRouting.started());
                    }
                }
            }

            @Override
            public ShardAllocationDecision decideShardAllocation(ShardRouting shard, RoutingAllocation allocation) {
                throw new AssertionError("only used for allocation explain");
            }
        });
        var clusterState = createInitialClusterState(3);
        var index = clusterState.metadata().getProject().index(TEST_INDEX).getIndex();

        // first, manually assign the shards to their expected locations to pre-populate the desired balance
        var changes = new RoutingChangesObserver.DelegatingRoutingChangesObserver();
        var desiredRoutingNodes = clusterState.mutableRoutingNodes();
        for (var iterator = desiredRoutingNodes.unassigned().iterator(); iterator.hasNext();) {
            var shardRouting = iterator.next();
            desiredRoutingNodes.startShard(
                iterator.initialize(shardRouting.primary() ? "node-0" : "node-1", null, 0L, changes),
                changes,
                0L
            );
        }
<<<<<<< HEAD
        clusterState = ClusterState.builder(clusterState).routingTable(RoutingTable.of(desiredRoutingNodes)).build();
=======
        clusterState = ClusterState.builder(clusterState)
            .routingTable(clusterState.globalRoutingTable().rebuild(desiredRoutingNodes))
            .build();
>>>>>>> f3d83d2d

        var desiredBalance1 = desiredBalanceComputer.compute(DesiredBalance.INITIAL, createInput(clusterState), queue(), input -> true);
        assertDesiredAssignments(
            desiredBalance1,
            Map.of(
                new ShardId(index, 0),
                new ShardAssignment(Set.of("node-0", "node-1"), 2, 0, 0),
                new ShardId(index, 1),
                new ShardAssignment(Set.of("node-0", "node-1"), 2, 0, 0)
            )
        );

        // now create a cluster state with the routing table in a random state
        var randomRoutingNodes = clusterState.mutableRoutingNodes();
        for (int shard = 0; shard < 2; shard++) {
            var primaryRoutingState = randomFrom(ShardRoutingState.values());
            var replicaRoutingState = switch (primaryRoutingState) {
                case UNASSIGNED, INITIALIZING -> UNASSIGNED;
                case STARTED -> randomFrom(ShardRoutingState.values());
                case RELOCATING -> randomValueOtherThan(RELOCATING, () -> randomFrom(ShardRoutingState.values()));
            };
            var nodes = new ArrayList<>(List.of("node-0", "node-1", "node-2"));
            Randomness.shuffle(nodes);

            if (primaryRoutingState == UNASSIGNED) {
                continue;
            }
            for (var iterator = randomRoutingNodes.unassigned().iterator(); iterator.hasNext();) {
                var shardRouting = iterator.next();
                if (shardRouting.shardId().getId() == shard && shardRouting.primary()) {
                    switch (primaryRoutingState) {
                        case INITIALIZING -> iterator.initialize(nodes.remove(0), null, 0L, changes);
                        case STARTED -> randomRoutingNodes.startShard(iterator.initialize(nodes.remove(0), null, 0L, changes), changes, 0L);
                        case RELOCATING -> randomRoutingNodes.relocateShard(
                            randomRoutingNodes.startShard(iterator.initialize(nodes.remove(0), null, 0L, changes), changes, 0L),
                            nodes.remove(0),
                            0L,
                            "test",
                            changes
                        );
                    }
                    break;
                }
            }

            if (replicaRoutingState == UNASSIGNED) {
                continue;
            }
            for (var iterator = randomRoutingNodes.unassigned().iterator(); iterator.hasNext();) {
                var shardRouting = iterator.next();
                if (shardRouting.shardId().getId() == shard && shardRouting.primary() == false) {
                    switch (replicaRoutingState) {
                        case INITIALIZING -> iterator.initialize(nodes.remove(0), null, 0L, changes);
                        case STARTED -> randomRoutingNodes.startShard(iterator.initialize(nodes.remove(0), null, 0L, changes), changes, 0L);
                        case RELOCATING -> randomRoutingNodes.relocateShard(
                            randomRoutingNodes.startShard(iterator.initialize(nodes.remove(0), null, 0L, changes), changes, 0L),
                            nodes.remove(0),
                            0L,
                            "test",
                            changes
                        );
                    }
                    break;
                }
            }
        }
<<<<<<< HEAD
        clusterState = ClusterState.builder(clusterState).routingTable(RoutingTable.of(randomRoutingNodes)).build();
=======
        clusterState = ClusterState.builder(clusterState)
            .routingTable(clusterState.globalRoutingTable().rebuild(randomRoutingNodes))
            .build();
>>>>>>> f3d83d2d

        allocateCalled.set(false);

        var desiredBalance2 = desiredBalanceComputer.compute(desiredBalance1, createInput(clusterState), queue(), input -> true);
        assertDesiredAssignments(
            desiredBalance2,
            Map.of(
                new ShardId(index, 0),
                new ShardAssignment(Set.of("node-0", "node-1"), 2, 0, 0),
                new ShardId(index, 1),
                new ShardAssignment(Set.of("node-0", "node-1"), 2, 0, 0)
            )
        );
        assertTrue(allocateCalled.get());
    }

    public void testNoDataNodes() {
        var desiredBalanceComputer = createDesiredBalanceComputer();
        var clusterState = createInitialClusterState(0);

        var desiredBalance = desiredBalanceComputer.compute(DesiredBalance.INITIAL, createInput(clusterState), queue(), input -> true);

        assertDesiredAssignments(desiredBalance, Map.of());
    }

    public void testAppliesMoveCommands() {
        var desiredBalanceComputer = createDesiredBalanceComputer();
        var clusterState = createInitialClusterState(3);
        var index = clusterState.metadata().getProject().index(TEST_INDEX).getIndex();

        var changes = new RoutingChangesObserver.DelegatingRoutingChangesObserver();
        var routingNodes = clusterState.mutableRoutingNodes();
        for (var iterator = routingNodes.unassigned().iterator(); iterator.hasNext();) {
            var shardRouting = iterator.next();
            routingNodes.startShard(iterator.initialize(shardRouting.primary() ? "node-0" : "node-1", null, 0L, changes), changes, 0L);
        }
<<<<<<< HEAD
        clusterState = ClusterState.builder(clusterState).routingTable(RoutingTable.of(routingNodes)).build();
=======
        clusterState = ClusterState.builder(clusterState).routingTable(clusterState.globalRoutingTable().rebuild(routingNodes)).build();
>>>>>>> f3d83d2d

        var desiredBalance = desiredBalanceComputer.compute(
            DesiredBalance.INITIAL,
            createInput(clusterState),
            queue(
                new MoveAllocationCommand(index.getName(), 0, "node-1", "node-2"),
                new MoveAllocationCommand(index.getName(), 1, "node-1", "node-2")
            ),
            input -> true
        );

        assertDesiredAssignments(
            desiredBalance,
            Map.of(
                new ShardId(index, 0),
                new ShardAssignment(Set.of("node-0", "node-2"), 2, 0, 0),
                new ShardId(index, 1),
                new ShardAssignment(Set.of("node-0", "node-2"), 2, 0, 0)
            )
        );
    }

    public void testDesiredBalanceShouldConvergeInABigCluster() {
        var nodes = randomIntBetween(3, 7);
        var nodeIds = new ArrayList<String>(nodes);
        var discoveryNodesBuilder = DiscoveryNodes.builder();
        var usedDiskSpace = Maps.<String, Long>newMapWithExpectedSize(nodes);
        for (int node = 0; node < nodes; node++) {
            var nodeId = "node-" + node;
            nodeIds.add(nodeId);
            discoveryNodesBuilder.add(newNode(nodeId));
            usedDiskSpace.put(nodeId, 0L);
        }

        var indices = scaledRandomIntBetween(1, 500);
        var totalShards = 0;
        var totalShardsSize = 0L;

        var shardSizes = new HashMap<String, Long>();
        var dataPath = new HashMap<NodeAndShard, String>();

        var metadataBuilder = Metadata.builder();
        var routingTableBuilder = RoutingTable.builder();
        for (int i = 0; i < indices; i++) {
            var indexName = "index-" + i;
            var shards = randomIntBetween(1, 10);
            var replicas = scaledRandomIntBetween(1, nodes - 1);
            totalShards += shards * (replicas + 1);
            var inSyncIds = randomList(shards * (replicas + 1), shards * (replicas + 1), () -> UUIDs.randomBase64UUID(random()));
            var shardSize = randomLongBetween(10_000_000L, 10_000_000_000L);

            var indexMetadataBuilder = IndexMetadata.builder(indexName).settings(indexSettings(IndexVersion.current(), shards, replicas));
            if (randomBoolean()) {
                indexMetadataBuilder.shardSizeInBytesForecast(smallShardSizeDeviation(shardSize));
            }

            for (int shard = 0; shard < shards; shard++) {
                indexMetadataBuilder.putInSyncAllocationIds(
                    shard,
                    Set.copyOf(inSyncIds.subList(shard * (replicas + 1), (shard + 1) * (replicas + 1)))
                );
            }
            metadataBuilder.put(indexMetadataBuilder);

            var indexId = metadataBuilder.get(indexName).getIndex();
            var indexRoutingTableBuilder = IndexRoutingTable.builder(indexId);

            for (int shard = 0; shard < shards; shard++) {
                var remainingNodeIds = new ArrayList<>(nodeIds);
                var shardId = new ShardId(indexId, shard);
                var thisShardSize = smallShardSizeDeviation(shardSize);

                var primaryNodeId = pickAndRemoveRandomValueFrom(remainingNodeIds);
                shardSizes.put(shardIdentifierFromRouting(shardId, true), thisShardSize);
                totalShardsSize += thisShardSize;
                dataPath.put(new NodeAndShard(primaryNodeId, shardId), "/data");
                usedDiskSpace.compute(primaryNodeId, (k, v) -> v + thisShardSize);
                var primaryState = randomIntBetween(0, 9) == 0 ? INITIALIZING : STARTED;
                indexRoutingTableBuilder.addShard(
                    shardRoutingBuilder(shardId, primaryNodeId, true, primaryState).withAllocationId(
                        AllocationId.newInitializing(inSyncIds.get(shard * (replicas + 1)))
                    ).build()
                );

                remainingNodeIds.add(null);// to simulate unassigned shard
                for (int replica = 0; replica < replicas; replica++) {
                    var replicaNodeId = pickAndRemoveRandomValueFrom(remainingNodeIds);
                    shardSizes.put(shardIdentifierFromRouting(shardId, false), thisShardSize);
                    totalShardsSize += thisShardSize;
                    if (replicaNodeId != null) {
                        dataPath.put(new NodeAndShard(replicaNodeId, shardId), "/data");
                        usedDiskSpace.compute(replicaNodeId, (k, v) -> v + thisShardSize);
                    }
                    var replicaState = randomIntBetween(0, 9) == 0 ? INITIALIZING : STARTED;
                    if (primaryState == INITIALIZING || replicaNodeId == null) {
                        replicaState = UNASSIGNED;
                        replicaNodeId = null;
                    }
                    indexRoutingTableBuilder.addShard(
                        shardRoutingBuilder(shardId, replicaNodeId, false, replicaState).withAllocationId(
                            AllocationId.newInitializing(inSyncIds.get(shard * (replicas + 1) + 1 + replica))
                        ).build()
                    );
                }

            }
            routingTableBuilder.add(indexRoutingTableBuilder);
        }

        logger.info("Simulating cluster with [{}] nodes and [{}] shards", nodes, totalShards);

        var clusterState = ClusterState.builder(ClusterName.DEFAULT)
            .nodes(discoveryNodesBuilder)
            .metadata(metadataBuilder)
            .routingTable(routingTableBuilder)
            .build();

        var iteration = new AtomicInteger(0);

        long diskSize = Math.max(totalShardsSize / nodes, usedDiskSpace.values().stream().max(Long::compare).get()) * 120 / 100;
        assertTrue("Should have enough space for all shards", diskSize * nodes > totalShardsSize);

        var diskUsage = usedDiskSpace.entrySet()
            .stream()
            .collect(toMap(Map.Entry::getKey, it -> new DiskUsage(it.getKey(), it.getKey(), "/data", diskSize, diskSize - it.getValue())));

        var clusterInfo = new ClusterInfo(diskUsage, diskUsage, shardSizes, Map.of(), dataPath, Map.of());

        var settings = Settings.EMPTY;

        var input = new DesiredBalanceInput(randomInt(), routingAllocationWithDecidersOf(clusterState, clusterInfo, settings), List.of());
        var desiredBalance = createDesiredBalanceComputer(new BalancedShardsAllocator(settings)).compute(
            DesiredBalance.INITIAL,
            input,
            queue(),
            ignored -> iteration.incrementAndGet() < 1000
        );

        var desiredDiskUsage = Maps.<String, Long>newMapWithExpectedSize(nodes);
        for (var assignment : desiredBalance.assignments().entrySet()) {
            var shardSize = Math.min(
                clusterInfo.getShardSize(assignment.getKey(), true),
                clusterInfo.getShardSize(assignment.getKey(), false)
            );
            for (String nodeId : assignment.getValue().nodeIds()) {
                desiredDiskUsage.compute(nodeId, (key, value) -> (value != null ? value : 0) + shardSize);
            }
        }

        assertThat(
            "Balance should converge, but exited by the iteration limit",
            desiredBalance.lastConvergedIndex(),
            equalTo(input.index())
        );
        logger.info("Balance converged after [{}] iterations", iteration.get());

        assertThat(
            "All desired disk usages " + desiredDiskUsage + " should be smaller then actual disk sizes: " + diskSize,
            desiredDiskUsage.values(),
            everyItem(lessThanOrEqualTo(diskSize))
        );
    }

    private static long smallShardSizeDeviation(long originalSize) {
        var deviation = randomIntBetween(-5, 5);
        return originalSize * (100 + deviation) / 100;
    }

    private String pickAndRemoveRandomValueFrom(List<String> values) {
        var value = randomFrom(values);
        values.remove(value);
        return value;
    }

    public void testComputeConsideringShardSizes() {

        var discoveryNodesBuilder = DiscoveryNodes.builder().add(newNode("node-0")).add(newNode("node-1")).add(newNode("node-2"));

        var metadataBuilder = Metadata.builder();
        var routingTableBuilder = RoutingTable.builder();

        ShardRouting index0PrimaryShard;
        ShardRouting index0ReplicaShard;
        {
            var indexName = "index-0";

            metadataBuilder.put(
                IndexMetadata.builder(indexName)
                    .settings(indexSettings(IndexVersion.current(), 1, 1).put("index.routing.allocation.exclude._id", "node-2"))
            );

            var indexId = metadataBuilder.get(indexName).getIndex();
            var shardId = new ShardId(indexId, 0);

            index0PrimaryShard = newShardRouting(shardId, "node-1", null, true, STARTED);
            index0ReplicaShard = switch (randomIntBetween(0, 6)) {
                // shard is started on the desired node
                case 0 -> newShardRouting(shardId, "node-0", null, false, STARTED);
                // shard is initializing on the desired node
                case 1 -> newShardRouting(shardId, "node-0", null, false, INITIALIZING);
                // shard is initializing on the undesired node
                case 2 -> newShardRouting(shardId, "node-2", null, false, INITIALIZING);
                // shard started on undesired node, assumed to be relocated to the desired node in the future
                case 3 -> newShardRouting(shardId, "node-2", null, false, STARTED);
                // shard is already relocating to the desired node
                case 4 -> newShardRouting(shardId, "node-2", "node-0", false, RELOCATING);
                // shard is relocating to the undesired node
                case 5 -> newShardRouting(shardId, "node-0", "node-2", false, RELOCATING);
                // shard is unassigned
                case 6 -> newShardRouting(shardId, null, null, false, UNASSIGNED);
                default -> throw new IllegalStateException();
            };

            routingTableBuilder.add(IndexRoutingTable.builder(indexId).addShard(index0PrimaryShard).addShard(index0ReplicaShard));
        }

        for (int i = 1; i < 10; i++) {
            var indexName = "index-" + i;

            metadataBuilder.put(
                IndexMetadata.builder(indexName)
                    .settings(indexSettings(IndexVersion.current(), 1, 0).put("index.routing.allocation.exclude._id", "node-2"))
            );

            var indexId = metadataBuilder.get(indexName).getIndex();
            var shardId = new ShardId(indexId, 0);

            routingTableBuilder.add(
                IndexRoutingTable.builder(indexId).addShard(newShardRouting(shardId, i == 1 ? "node-0" : "node-1", null, true, STARTED))
            );
        }

        var clusterState = ClusterState.builder(ClusterName.DEFAULT)
            .nodes(discoveryNodesBuilder)
            .metadata(metadataBuilder)
            .routingTable(routingTableBuilder)
            .build();

        var node0RemainingBytes = (index0ReplicaShard.started() || index0ReplicaShard.relocating())
            && Objects.equals(index0ReplicaShard.currentNodeId(), "node-0") ? 100 : 600;

        var clusterInfo = new ClusterInfoTestBuilder().withNode("node-0", 1000, node0RemainingBytes)
            .withNode("node-1", 1000, 100)
            .withNode("node-2", 1000, 1000)
            // node-0 & node-1
            .withShard(findShardId(clusterState, "index-0"), true, 500)
            .withShard(findShardId(clusterState, "index-0"), false, 500)
            // node-0
            .withShard(findShardId(clusterState, "index-1"), true, 400)
            // node-1
            .withShard(findShardId(clusterState, "index-2"), true, 50)
            .withShard(findShardId(clusterState, "index-3"), true, 50)
            .withShard(findShardId(clusterState, "index-4"), true, 50)
            .withShard(findShardId(clusterState, "index-5"), true, 50)
            .withShard(findShardId(clusterState, "index-6"), true, 50)
            .withShard(findShardId(clusterState, "index-7"), true, 50)
            .withShard(findShardId(clusterState, "index-8"), true, 50)
            .withShard(findShardId(clusterState, "index-9"), true, 50)
            .build();

        var settings = Settings.builder()
            // force as many iterations as possible to accumulate the diff
            .put(ThrottlingAllocationDecider.CLUSTER_ROUTING_ALLOCATION_NODE_CONCURRENT_RECOVERIES_SETTING.getKey(), "1")
            // have a small gap to keep allocating the shards
            .put(DiskThresholdSettings.CLUSTER_ROUTING_ALLOCATION_LOW_DISK_WATERMARK_SETTING.getKey(), "97%")
            .put(DiskThresholdSettings.CLUSTER_ROUTING_ALLOCATION_HIGH_DISK_WATERMARK_SETTING.getKey(), "98%")
            .put(DiskThresholdSettings.CLUSTER_ROUTING_ALLOCATION_DISK_FLOOD_STAGE_WATERMARK_SETTING.getKey(), "99%")
            .build();

        var initial = new DesiredBalance(
            1,
            Map.ofEntries(
                Map.entry(findShardId(clusterState, "index-0"), new ShardAssignment(Set.of("node-0", "node-1"), 2, 0, 0)),
                Map.entry(findShardId(clusterState, "index-1"), new ShardAssignment(Set.of("node-0"), 1, 0, 0))
            )
        );

        var desiredBalance = createDesiredBalanceComputer(new BalancedShardsAllocator(settings)).compute(
            initial,
            new DesiredBalanceInput(randomInt(), routingAllocationWithDecidersOf(clusterState, clusterInfo, settings), List.of()),
            queue(),
            input -> true
        );

        var resultDiskUsage = new HashMap<String, Long>();
        for (var assignment : desiredBalance.assignments().entrySet()) {
            for (String nodeId : assignment.getValue().nodeIds()) {
                var size = Objects.requireNonNull(clusterInfo.getShardSize(assignment.getKey(), true));
                resultDiskUsage.compute(nodeId, (k, v) -> v == null ? size : v + size);
            }
        }

        assertThat(resultDiskUsage, allOf(aMapWithSize(2), hasEntry("node-0", 950L), hasEntry("node-1", 850L)));
    }

    public void testAccountForSizeOfMisplacedShardsDuringNewComputation() {

        var snapshot = new Snapshot("repository", new SnapshotId("snapshot", randomUUID()));

        var clusterInfoBuilder = new ClusterInfoTestBuilder().withNode(
            "node-1",
            ByteSizeValue.ofGb(10).getBytes(),
            ByteSizeValue.ofGb(2).getBytes()
        ).withNode("node-2", ByteSizeValue.ofGb(10).getBytes(), ByteSizeValue.ofGb(2).getBytes());
        var snapshotShardSizes = Maps.<InternalSnapshotsInfoService.SnapshotShard, Long>newHashMapWithExpectedSize(5);

        var routingTableBuilder = RoutingTable.builder(TestShardRoutingRoleStrategies.DEFAULT_ROLE_ONLY);
        // index-1 is allocated according to the desired balance
        var indexMetadata1 = IndexMetadata.builder("index-1").settings(indexSettings(IndexVersion.current(), 2, 0)).build();
        routingTableBuilder.add(
            IndexRoutingTable.builder(indexMetadata1.getIndex())
                .addShard(newShardRouting(shardIdFrom(indexMetadata1, 0), "node-1", true, STARTED))
                .addShard(newShardRouting(shardIdFrom(indexMetadata1, 1), "node-2", true, STARTED))
        );
        clusterInfoBuilder.withShard(shardIdFrom(indexMetadata1, 0), true, ByteSizeValue.ofGb(8).getBytes())
            .withShard(shardIdFrom(indexMetadata1, 1), true, ByteSizeValue.ofGb(8).getBytes());

        // index-2 is restored earlier but is not started on the desired node yet
        var indexMetadata2 = IndexMetadata.builder("index-2").settings(indexSettings(IndexVersion.current(), 1, 0)).build();
        snapshotShardSizes.put(
            new SnapshotShard(snapshot, indexIdFrom(indexMetadata2), shardIdFrom(indexMetadata2, 0)),
            ByteSizeValue.ofGb(1).getBytes()
        );
        var index2SnapshotRecoverySource = new RecoverySource.SnapshotRecoverySource(
            "restore",
            snapshot,
            IndexVersion.current(),
            indexIdFrom(indexMetadata2)
        );
        switch (randomInt(3)) {
            // index is still unassigned
            case 0 -> routingTableBuilder.addAsNewRestore(indexMetadata2, index2SnapshotRecoverySource, Set.of());
            // index is initializing on desired node
            case 1 -> {
                ShardId index2ShardId = shardIdFrom(indexMetadata2, 0);
                routingTableBuilder.add(
                    IndexRoutingTable.builder(indexMetadata2.getIndex())
                        .addShard(
                            shardRoutingBuilder(index2ShardId, "node-1", true, INITIALIZING).withRecoverySource(
                                index2SnapshotRecoverySource
                            ).build()
                        )
                );
                if (randomBoolean()) {
                    // Shard is 75% downloaded
                    clusterInfoBuilder //
                        .withNodeUsedSpace("node-1", ByteSizeValue.ofMb(768).getBytes())
                        .withReservedSpace("node-1", ByteSizeValue.ofMb(256).getBytes(), index2ShardId);
                }
            }
            // index is initializing on undesired node
            case 2 -> {
                ShardId index2ShardId = shardIdFrom(indexMetadata2, 0);
                routingTableBuilder.add(
                    IndexRoutingTable.builder(indexMetadata2.getIndex())
                        .addShard(
                            shardRoutingBuilder(index2ShardId, "node-2", true, INITIALIZING).withRecoverySource(
                                index2SnapshotRecoverySource
                            ).build()
                        )
                );
                if (randomBoolean()) {
                    // Shard is 75% downloaded
                    clusterInfoBuilder //
                        .withNodeUsedSpace("node-2", ByteSizeValue.ofMb(768).getBytes())
                        .withReservedSpace("node-2", ByteSizeValue.ofMb(256).getBytes(), index2ShardId);
                }
            }
            // index is started on undesired node
            case 3 -> {
                routingTableBuilder.add(
                    IndexRoutingTable.builder(indexMetadata2.getIndex())
                        .addShard(newShardRouting(shardIdFrom(indexMetadata2, 0), "node-2", true, STARTED))
                );
                clusterInfoBuilder.withNodeUsedSpace("node-2", ByteSizeValue.ofGb(1).getBytes())
                    .withShard(shardIdFrom(indexMetadata2, 0), true, ByteSizeValue.ofGb(1).getBytes());
            }
            default -> throw new AssertionError("unexpected randomization");
        }

        // index-3 is restored as new from snapshot
        var indexMetadata3 = IndexMetadata.builder("index-3").settings(indexSettings(IndexVersion.current(), 2, 0)).build();
        routingTableBuilder.addAsNewRestore(
            indexMetadata3,
            new RecoverySource.SnapshotRecoverySource("restore", snapshot, IndexVersion.current(), indexIdFrom(indexMetadata3)),
            Set.of()
        );
        snapshotShardSizes.put(
            new SnapshotShard(snapshot, indexIdFrom(indexMetadata3), shardIdFrom(indexMetadata3, 0)),
            ByteSizeValue.ofMb(512).getBytes()
        );
        snapshotShardSizes.put(
            new SnapshotShard(snapshot, indexIdFrom(indexMetadata3), shardIdFrom(indexMetadata3, 1)),
            ByteSizeValue.ofMb(512).getBytes()
        );

        var clusterState = ClusterState.builder(ClusterName.DEFAULT)
            .nodes(DiscoveryNodes.builder().add(newNode("node-1")).add(newNode("node-2")))
            .metadata(Metadata.builder().put(indexMetadata1, false).put(indexMetadata2, false).put(indexMetadata3, false).build())
            .routingTable(routingTableBuilder)
            .customs(
                Map.of(
                    RestoreInProgress.TYPE,
                    new RestoreInProgress.Builder().add(
                        new RestoreInProgress.Entry(
                            "restore",
                            snapshot,
                            RestoreInProgress.State.STARTED,
                            randomBoolean(),
                            List.of(indexMetadata2.getIndex().getName(), indexMetadata3.getIndex().getName()),
                            Map.ofEntries(
                                Map.entry(shardIdFrom(indexMetadata2, 0), new RestoreInProgress.ShardRestoreStatus(randomUUID())),
                                Map.entry(shardIdFrom(indexMetadata3, 0), new RestoreInProgress.ShardRestoreStatus(randomUUID())),
                                Map.entry(shardIdFrom(indexMetadata3, 1), new RestoreInProgress.ShardRestoreStatus(randomUUID()))
                            )
                        )
                    ).build()
                )
            )
            .build();

        var settings = Settings.EMPTY;
        var allocation = new RoutingAllocation(
            randomAllocationDeciders(settings, createBuiltInClusterSettings(settings)),
            clusterState,
            clusterInfoBuilder.build(),
            new SnapshotShardSizeInfo(snapshotShardSizes),
            0L
        );
        var initialDesiredBalance = new DesiredBalance(
            1,
            Map.ofEntries(
                Map.entry(shardIdFrom(indexMetadata1, 0), new ShardAssignment(Set.of("node-1"), 1, 0, 0)),
                Map.entry(shardIdFrom(indexMetadata1, 1), new ShardAssignment(Set.of("node-2"), 1, 0, 0)),
                Map.entry(shardIdFrom(indexMetadata2, 0), new ShardAssignment(Set.of("node-1"), 1, 0, 0))
            )
        );
        var nextDesiredBalance = createDesiredBalanceComputer(new BalancedShardsAllocator()).compute(
            initialDesiredBalance,
            new DesiredBalanceInput(2, allocation, List.of()),
            queue(),
            input -> true
        );

        // both node-1 and node-2 has enough space to allocate either only [index-2] shard or both [index-3] shards
        assertThat(
            nextDesiredBalance.assignments(),
            anyOf(
                equalTo(
                    Map.ofEntries(
                        Map.entry(shardIdFrom(indexMetadata1, 0), new ShardAssignment(Set.of("node-1"), 1, 0, 0)),
                        Map.entry(shardIdFrom(indexMetadata1, 1), new ShardAssignment(Set.of("node-2"), 1, 0, 0)),
                        Map.entry(shardIdFrom(indexMetadata2, 0), new ShardAssignment(Set.of("node-1"), 1, 0, 0)),
                        Map.entry(shardIdFrom(indexMetadata3, 0), new ShardAssignment(Set.of("node-2"), 1, 0, 0)),
                        Map.entry(shardIdFrom(indexMetadata3, 1), new ShardAssignment(Set.of("node-2"), 1, 0, 0))
                    )
                ),
                equalTo(
                    Map.ofEntries(
                        Map.entry(shardIdFrom(indexMetadata1, 0), new ShardAssignment(Set.of("node-1"), 1, 0, 0)),
                        Map.entry(shardIdFrom(indexMetadata1, 1), new ShardAssignment(Set.of("node-2"), 1, 0, 0)),
                        Map.entry(shardIdFrom(indexMetadata2, 0), new ShardAssignment(Set.of("node-2"), 1, 0, 0)),
                        Map.entry(shardIdFrom(indexMetadata3, 0), new ShardAssignment(Set.of("node-1"), 1, 0, 0)),
                        Map.entry(shardIdFrom(indexMetadata3, 1), new ShardAssignment(Set.of("node-1"), 1, 0, 0))
                    )
                )
            )
        );
    }

    public void testAccountForSizeOfAllInitializingShardsDuringAllocation() {

        var snapshot = new Snapshot("repository", new SnapshotId("snapshot", randomUUID()));

        var clusterInfoBuilder = new ClusterInfoTestBuilder().withNode(
            "node-1",
            ByteSizeValue.ofGb(10).getBytes(),
            ByteSizeValue.ofGb(2).getBytes()
        ).withNode("node-2", ByteSizeValue.ofGb(10).getBytes(), ByteSizeValue.ofGb(2).getBytes());
        var snapshotShardSizes = Maps.<SnapshotShard, Long>newHashMapWithExpectedSize(5);

        var routingTableBuilder = RoutingTable.builder(TestShardRoutingRoleStrategies.DEFAULT_ROLE_ONLY);
        // index-1 is allocated according to the desired balance
        var indexMetadata1 = IndexMetadata.builder("index-1").settings(indexSettings(IndexVersion.current(), 2, 0)).build();
        routingTableBuilder.add(
            IndexRoutingTable.builder(indexMetadata1.getIndex())
                .addShard(newShardRouting(shardIdFrom(indexMetadata1, 0), "node-1", true, STARTED))
                .addShard(newShardRouting(shardIdFrom(indexMetadata1, 1), "node-2", true, STARTED))
        );
        clusterInfoBuilder.withShard(shardIdFrom(indexMetadata1, 0), true, ByteSizeValue.ofGb(8).getBytes())
            .withShard(shardIdFrom(indexMetadata1, 1), true, ByteSizeValue.ofGb(8).getBytes());

        // index-2 & index-3 are restored as new from snapshot
        var indexMetadata2 = IndexMetadata.builder("index-2")
            .settings(indexSettings(IndexVersion.current(), 1, 0).put(IndexMetadata.INDEX_PRIORITY_SETTING.getKey(), 2))
            .build();
        routingTableBuilder.addAsNewRestore(
            indexMetadata2,
            new RecoverySource.SnapshotRecoverySource("restore", snapshot, IndexVersion.current(), indexIdFrom(indexMetadata2)),
            Set.of()
        );
        snapshotShardSizes.put(
            new SnapshotShard(snapshot, indexIdFrom(indexMetadata2), shardIdFrom(indexMetadata2, 0)),
            ByteSizeValue.ofGb(1).getBytes()
        );

        var indexMetadata3 = IndexMetadata.builder("index-3")
            .settings(indexSettings(IndexVersion.current(), 2, 0).put(IndexMetadata.INDEX_PRIORITY_SETTING.getKey(), 1))
            .build();
        routingTableBuilder.addAsNewRestore(
            indexMetadata3,
            new RecoverySource.SnapshotRecoverySource("restore", snapshot, IndexVersion.current(), indexIdFrom(indexMetadata3)),
            Set.of()
        );
        snapshotShardSizes.put(
            new SnapshotShard(snapshot, indexIdFrom(indexMetadata3), shardIdFrom(indexMetadata3, 0)),
            ByteSizeValue.ofMb(512).getBytes()
        );
        snapshotShardSizes.put(
            new SnapshotShard(snapshot, indexIdFrom(indexMetadata3), shardIdFrom(indexMetadata3, 1)),
            ByteSizeValue.ofMb(512).getBytes()
        );

        var clusterState = ClusterState.builder(ClusterName.DEFAULT)
            .nodes(DiscoveryNodes.builder().add(newNode("node-1")).add(newNode("node-2")))
            .metadata(Metadata.builder().put(indexMetadata1, false).put(indexMetadata2, false).put(indexMetadata3, false).build())
            .routingTable(routingTableBuilder)
            .customs(
                Map.of(
                    RestoreInProgress.TYPE,
                    new RestoreInProgress.Builder().add(
                        new RestoreInProgress.Entry(
                            "restore",
                            snapshot,
                            RestoreInProgress.State.STARTED,
                            randomBoolean(),
                            List.of(indexMetadata2.getIndex().getName(), indexMetadata3.getIndex().getName()),
                            Map.ofEntries(
                                Map.entry(shardIdFrom(indexMetadata2, 0), new RestoreInProgress.ShardRestoreStatus(randomUUID())),
                                Map.entry(shardIdFrom(indexMetadata3, 0), new RestoreInProgress.ShardRestoreStatus(randomUUID())),
                                Map.entry(shardIdFrom(indexMetadata3, 1), new RestoreInProgress.ShardRestoreStatus(randomUUID()))
                            )
                        )
                    ).build()
                )
            )
            .build();

        var settings = Settings.EMPTY;
        var allocation = new RoutingAllocation(
            randomAllocationDeciders(settings, createBuiltInClusterSettings(settings)),
            clusterState,
            clusterInfoBuilder.build(),
            new SnapshotShardSizeInfo(snapshotShardSizes),
            0L
        );
        var initialDesiredBalance = new DesiredBalance(
            1,
            Map.ofEntries(
                Map.entry(shardIdFrom(indexMetadata1, 0), new ShardAssignment(Set.of("node-1"), 1, 0, 0)),
                Map.entry(shardIdFrom(indexMetadata1, 1), new ShardAssignment(Set.of("node-2"), 1, 0, 0))
            )
        );
        var nextDesiredBalance = createDesiredBalanceComputer(new BalancedShardsAllocator()).compute(
            initialDesiredBalance,
            new DesiredBalanceInput(2, allocation, List.of()),
            queue(),
            input -> true
        );

        // both node-1 and node-2 has enough space to allocate either only [index-2] shard or both [index-3] shards
        assertThat(
            nextDesiredBalance.assignments(),
            anyOf(
                equalTo(
                    Map.ofEntries(
                        Map.entry(shardIdFrom(indexMetadata1, 0), new ShardAssignment(Set.of("node-1"), 1, 0, 0)),
                        Map.entry(shardIdFrom(indexMetadata1, 1), new ShardAssignment(Set.of("node-2"), 1, 0, 0)),
                        Map.entry(shardIdFrom(indexMetadata2, 0), new ShardAssignment(Set.of("node-1"), 1, 0, 0)),
                        Map.entry(shardIdFrom(indexMetadata3, 0), new ShardAssignment(Set.of("node-2"), 1, 0, 0)),
                        Map.entry(shardIdFrom(indexMetadata3, 1), new ShardAssignment(Set.of("node-2"), 1, 0, 0))
                    )
                ),
                equalTo(
                    Map.ofEntries(
                        Map.entry(shardIdFrom(indexMetadata1, 0), new ShardAssignment(Set.of("node-1"), 1, 0, 0)),
                        Map.entry(shardIdFrom(indexMetadata1, 1), new ShardAssignment(Set.of("node-2"), 1, 0, 0)),
                        Map.entry(shardIdFrom(indexMetadata2, 0), new ShardAssignment(Set.of("node-2"), 1, 0, 0)),
                        Map.entry(shardIdFrom(indexMetadata3, 0), new ShardAssignment(Set.of("node-1"), 1, 0, 0)),
                        Map.entry(shardIdFrom(indexMetadata3, 1), new ShardAssignment(Set.of("node-1"), 1, 0, 0))
                    )
                )
            )
        );
    }

    private static class ClusterInfoTestBuilder {

        private final Map<String, DiskUsage> diskUsage = new HashMap<>();
        private final Map<String, Long> shardSizes = new HashMap<>();
        private final Map<NodeAndPath, ReservedSpace> reservedSpace = new HashMap<>();

        public ClusterInfoTestBuilder withNode(String nodeId, long totalBytes, long freeBytes) {
            diskUsage.put(nodeId, new DiskUsage(nodeId, nodeId, "/path", totalBytes, freeBytes));
            return this;
        }

        public ClusterInfoTestBuilder withNodeUsedSpace(String nodeId, long usedBytes) {
            diskUsage.compute(nodeId, (key, usage) -> {
                assertThat(usage, notNullValue());
                return new DiskUsage(usage.nodeId(), usage.nodeName(), usage.path(), usage.totalBytes(), usage.freeBytes() - usedBytes);
            });
            return this;
        }

        public ClusterInfoTestBuilder withShard(ShardId shardId, boolean primary, long size) {
            shardSizes.put(shardIdentifierFromRouting(shardId, primary), size);
            return this;
        }

        public ClusterInfoTestBuilder withReservedSpace(String nodeId, long size, ShardId... shardIds) {
            reservedSpace.put(new NodeAndPath(nodeId, "/path"), new ReservedSpace(size, Set.of(shardIds)));
            return this;
        }

        public ClusterInfo build() {
            return new ClusterInfo(diskUsage, diskUsage, shardSizes, Map.of(), Map.of(), reservedSpace);
        }
    }

    private static IndexId indexIdFrom(IndexMetadata indexMetadata) {
        return new IndexId(indexMetadata.getIndex().getName(), indexMetadata.getIndex().getUUID());
    }

    private static ShardId shardIdFrom(IndexMetadata indexMetadata, int shardId) {
        return new ShardId(indexMetadata.getIndex(), shardId);
    }

    public void testShouldLogComputationIteration() {
        checkIterationLogging(
            999,
            10L,
            new MockLog.UnseenEventExpectation(
                "Should not report long computation too early",
                DesiredBalanceComputer.class.getCanonicalName(),
                Level.INFO,
                "Desired balance computation for [*] is still not converged after [*] and [*] iterations"
            )
        );

        checkIterationLogging(
            1001,
            10L,
            new MockLog.SeenEventExpectation(
                "Should report long computation based on iteration count",
                DesiredBalanceComputer.class.getCanonicalName(),
                Level.INFO,
                "Desired balance computation for [*] is still not converged after [10s] and [1000] iterations"
            )
        );

        checkIterationLogging(
            61,
            1000L,
            new MockLog.SeenEventExpectation(
                "Should report long computation based on time",
                DesiredBalanceComputer.class.getCanonicalName(),
                Level.INFO,
                "Desired balance computation for [*] is still not converged after [1m] and [60] iterations"
            )
        );
    }

    private void checkIterationLogging(int iterations, long eachIterationDuration, MockLog.AbstractEventExpectation expectation) {

        var mockThreadPool = mock(ThreadPool.class);
        var currentTime = new AtomicLong(0L);
        when(mockThreadPool.relativeTimeInMillis()).thenAnswer(invocation -> currentTime.addAndGet(eachIterationDuration));

        var desiredBalanceComputer = new DesiredBalanceComputer(createBuiltInClusterSettings(), mockThreadPool, new ShardsAllocator() {
            @Override
            public void allocate(RoutingAllocation allocation) {
                final var unassignedIterator = allocation.routingNodes().unassigned().iterator();
                while (unassignedIterator.hasNext()) {
                    final var shardRouting = unassignedIterator.next();
                    if (shardRouting.primary()) {
                        unassignedIterator.initialize("node-0", null, 0L, allocation.changes());
                    } else {
                        unassignedIterator.removeAndIgnore(UnassignedInfo.AllocationStatus.NO_ATTEMPT, allocation.changes());
                    }
                }

                // move shard on each iteration
                for (var shard : allocation.routingNodes().node("node-0").shardsWithState(STARTED).toList()) {
                    allocation.routingNodes().relocateShard(shard, "node-1", 0L, "test", allocation.changes());
                }
                for (var shard : allocation.routingNodes().node("node-1").shardsWithState(STARTED).toList()) {
                    allocation.routingNodes().relocateShard(shard, "node-0", 0L, "test", allocation.changes());
                }
            }

            @Override
            public ShardAllocationDecision decideShardAllocation(ShardRouting shard, RoutingAllocation allocation) {
                throw new AssertionError("only used for allocation explain");
            }
        });

        assertThatLogger(() -> {
            var iteration = new AtomicInteger(0);
            desiredBalanceComputer.compute(
                DesiredBalance.INITIAL,
                createInput(createInitialClusterState(3)),
                queue(),
                input -> iteration.incrementAndGet() < iterations
            );
        }, DesiredBalanceComputer.class, expectation);
    }

    private static ShardId findShardId(ClusterState clusterState, String name) {
        return clusterState.getRoutingTable().index(name).shard(0).shardId();
    }

    static ClusterState createInitialClusterState(int dataNodesCount) {
        var discoveryNodes = DiscoveryNodes.builder().add(newNode("master", Set.of(DiscoveryNodeRole.MASTER_ROLE)));
        for (int i = 0; i < dataNodesCount; i++) {
            discoveryNodes.add(newNode("node-" + i, Set.of(DiscoveryNodeRole.DATA_ROLE)));
        }

        var indexMetadata = IndexMetadata.builder(TEST_INDEX).settings(indexSettings(IndexVersion.current(), 2, 1)).build();

        return ClusterState.builder(ClusterName.DEFAULT)
            .nodes(discoveryNodes.masterNodeId("master").localNodeId("master"))
            .metadata(Metadata.builder().put(indexMetadata, true))
            .routingTable(RoutingTable.builder(TestShardRoutingRoleStrategies.DEFAULT_ROLE_ONLY).addAsNew(indexMetadata))
            .build();
    }

    static ClusterState mutateAllocationStatuses(ClusterState clusterState) {
        final var routingTableBuilder = RoutingTable.builder();
        for (final var indexRoutingTable : clusterState.routingTable()) {
            final var indexRoutingTableBuilder = IndexRoutingTable.builder(indexRoutingTable.getIndex());
            for (int shardId = 0; shardId < indexRoutingTable.size(); shardId++) {
                final var shardRoutingTable = indexRoutingTable.shard(shardId);
                final var shardRoutingTableBuilder = new IndexShardRoutingTable.Builder(shardRoutingTable.shardId());
                for (int shardCopy = 0; shardCopy < shardRoutingTable.size(); shardCopy++) {
                    shardRoutingTableBuilder.addShard(mutateAllocationStatus(shardRoutingTable.shard(shardCopy)));
                }
                indexRoutingTableBuilder.addIndexShard(shardRoutingTableBuilder);
            }
            routingTableBuilder.add(indexRoutingTableBuilder);
        }
        return ClusterState.builder(clusterState).routingTable(routingTableBuilder).build();
    }

    private static ShardRouting mutateAllocationStatus(ShardRouting shardRouting) {
        if (shardRouting.unassigned()) {
            var unassignedInfo = shardRouting.unassignedInfo();
            return shardRouting.updateUnassigned(
                new UnassignedInfo(
                    unassignedInfo.reason(),
                    unassignedInfo.message(),
                    unassignedInfo.failure(),
                    unassignedInfo.failedAllocations(),
                    unassignedInfo.unassignedTimeNanos(),
                    unassignedInfo.unassignedTimeMillis(),
                    unassignedInfo.delayed(),
                    randomFrom(
                        UnassignedInfo.AllocationStatus.DECIDERS_NO,
                        UnassignedInfo.AllocationStatus.NO_ATTEMPT,
                        UnassignedInfo.AllocationStatus.DECIDERS_THROTTLED
                    ),
                    unassignedInfo.failedNodeIds(),
                    unassignedInfo.lastAllocatedNodeId()
                ),
                shardRouting.recoverySource()
            );
        } else {
            return shardRouting;
        }
    }

    /**
     * @return a {@link DesiredBalanceComputer} which allocates unassigned primaries to node-0 and unassigned replicas to node-1
     */
    private static DesiredBalanceComputer createDesiredBalanceComputer() {
        return createDesiredBalanceComputer(new ShardsAllocator() {
            @Override
            public void allocate(RoutingAllocation allocation) {
                final var unassignedIterator = allocation.routingNodes().unassigned().iterator();
                while (unassignedIterator.hasNext()) {
                    final var shardRouting = unassignedIterator.next();
                    final var projectId = allocation.globalRoutingTable().getProjectLookup().project(shardRouting.index());
                    if (shardRouting.primary()) {
                        unassignedIterator.initialize("node-0", null, 0L, allocation.changes());
                    } else if (isCorrespondingPrimaryStarted(shardRouting, allocation)) {
                        unassignedIterator.initialize("node-1", null, 0L, allocation.changes());
                    } else {
                        unassignedIterator.removeAndIgnore(UnassignedInfo.AllocationStatus.NO_ATTEMPT, allocation.changes());
                    }
                }
            }

            private static boolean isCorrespondingPrimaryStarted(ShardRouting shardRouting, RoutingAllocation allocation) {
                return allocation.routingNodes().assignedShards(shardRouting.shardId()).stream().anyMatch(r -> r.primary() && r.started());
            }

            @Override
            public ShardAllocationDecision decideShardAllocation(ShardRouting shard, RoutingAllocation allocation) {
                throw new AssertionError("only used for allocation explain");
            }
        });
    }

    private static DesiredBalanceComputer createDesiredBalanceComputer(ShardsAllocator allocator) {
        return new DesiredBalanceComputer(createBuiltInClusterSettings(), mock(ThreadPool.class), allocator);
    }

    private static void assertDesiredAssignments(DesiredBalance desiredBalance, Map<ShardId, ShardAssignment> expected) {
        assertThat(desiredBalance.assignments(), equalTo(expected));
    }

    private static DesiredBalanceInput createInput(ClusterState clusterState, ShardRouting... ignored) {
        return new DesiredBalanceInput(randomInt(), routingAllocationOf(clusterState), List.of(ignored));
    }

    private static RoutingAllocation routingAllocationOf(ClusterState clusterState) {
        return new RoutingAllocation(new AllocationDeciders(List.of()), clusterState, ClusterInfo.EMPTY, SnapshotShardSizeInfo.EMPTY, 0L);
    }

    private static RoutingAllocation routingAllocationWithDecidersOf(
        ClusterState clusterState,
        ClusterInfo clusterInfo,
        Settings settings
    ) {
        return new RoutingAllocation(
            randomAllocationDeciders(settings, createBuiltInClusterSettings(settings)),
            clusterState,
            clusterInfo,
            SnapshotShardSizeInfo.EMPTY,
            0L
        );
    }

    private static Queue<List<MoveAllocationCommand>> queue(MoveAllocationCommand... commands) {
        return new LinkedList<>(List.of(List.of(commands)));
    }
}<|MERGE_RESOLUTION|>--- conflicted
+++ resolved
@@ -234,11 +234,7 @@
                 );
             }
         }
-<<<<<<< HEAD
-        clusterState = ClusterState.builder(clusterState).routingTable(RoutingTable.of(routingNodes)).build();
-=======
         clusterState = ClusterState.builder(clusterState).routingTable(clusterState.globalRoutingTable().rebuild(routingNodes)).build();
->>>>>>> f3d83d2d
 
         var ignored = randomBoolean()
             ? new ShardRouting[0]
@@ -286,11 +282,7 @@
                 break;
             }
         }
-<<<<<<< HEAD
-        clusterState = ClusterState.builder(clusterState).routingTable(RoutingTable.of(routingNodes)).build();
-=======
         clusterState = ClusterState.builder(clusterState).routingTable(clusterState.globalRoutingTable().rebuild(routingNodes)).build();
->>>>>>> f3d83d2d
 
         var desiredBalance = desiredBalanceComputer.compute(DesiredBalance.INITIAL, createInput(clusterState), queue(), input -> true);
 
@@ -337,11 +329,7 @@
                 break;
             }
         }
-<<<<<<< HEAD
-        clusterState = ClusterState.builder(clusterState).routingTable(RoutingTable.of(routingNodes)).build();
-=======
         clusterState = ClusterState.builder(clusterState).routingTable(clusterState.globalRoutingTable().rebuild(routingNodes)).build();
->>>>>>> f3d83d2d
 
         var desiredBalance = desiredBalanceComputer.compute(DesiredBalance.INITIAL, createInput(clusterState), queue(), input -> true);
 
@@ -437,13 +425,9 @@
                 0L
             );
         }
-<<<<<<< HEAD
-        clusterState = ClusterState.builder(clusterState).routingTable(RoutingTable.of(desiredRoutingNodes)).build();
-=======
         clusterState = ClusterState.builder(clusterState)
             .routingTable(clusterState.globalRoutingTable().rebuild(desiredRoutingNodes))
             .build();
->>>>>>> f3d83d2d
 
         var desiredBalance1 = desiredBalanceComputer.compute(DesiredBalance.INITIAL, createInput(clusterState), queue(), input -> true);
         assertDesiredAssignments(
@@ -510,13 +494,9 @@
                 }
             }
         }
-<<<<<<< HEAD
-        clusterState = ClusterState.builder(clusterState).routingTable(RoutingTable.of(randomRoutingNodes)).build();
-=======
         clusterState = ClusterState.builder(clusterState)
             .routingTable(clusterState.globalRoutingTable().rebuild(randomRoutingNodes))
             .build();
->>>>>>> f3d83d2d
 
         allocateCalled.set(false);
 
@@ -553,11 +533,7 @@
             var shardRouting = iterator.next();
             routingNodes.startShard(iterator.initialize(shardRouting.primary() ? "node-0" : "node-1", null, 0L, changes), changes, 0L);
         }
-<<<<<<< HEAD
-        clusterState = ClusterState.builder(clusterState).routingTable(RoutingTable.of(routingNodes)).build();
-=======
         clusterState = ClusterState.builder(clusterState).routingTable(clusterState.globalRoutingTable().rebuild(routingNodes)).build();
->>>>>>> f3d83d2d
 
         var desiredBalance = desiredBalanceComputer.compute(
             DesiredBalance.INITIAL,
