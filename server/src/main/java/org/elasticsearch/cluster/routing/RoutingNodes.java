--- conflicted
+++ resolved
@@ -92,9 +92,6 @@
         return new RoutingNodes(routingTable, discoveryNodes, false);
     }
 
-<<<<<<< HEAD
-    private RoutingNodes(GlobalRoutingTable routingTable, DiscoveryNodes discoveryNodes, boolean readOnly) {
-=======
     public void setBalanceWeightStatsPerNode(Map<DiscoveryNode, DesiredBalanceMetrics.NodeWeightStats> weightStatsPerNode) {
         this.balanceWeightStatsPerNode = weightStatsPerNode;
     }
@@ -103,8 +100,7 @@
         return balanceWeightStatsPerNode;
     }
 
-    private RoutingNodes(RoutingTable routingTable, DiscoveryNodes discoveryNodes, boolean readOnly) {
->>>>>>> 8afe2f4f
+    private RoutingNodes(GlobalRoutingTable routingTable, DiscoveryNodes discoveryNodes, boolean readOnly) {
         this.readOnly = readOnly;
         this.recoveriesPerNode = new HashMap<>();
         final int indexCount = routingTable.totalIndexCount();
