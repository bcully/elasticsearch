<<<<<<< HEAD
elasticsearch     = 9.1.0
lucene            = 10.3.0-snapshot-360eeb68ee0
=======
elasticsearch     = 9.2.0
lucene            = 10.2.2
>>>>>>> ceff3f1f

bundled_jdk_vendor = openjdk
bundled_jdk = 24+36@1f9ff9062db4449d8ca828c504ffae90
# optional dependencies
spatial4j         = 0.7
jts               = 1.15.0
jackson           = 2.15.0
snakeyaml         = 2.0
icu4j             = 77.1
supercsv          = 2.4.0
log4j             = 2.19.0
slf4j             = 2.0.6
ecsLogging        = 1.2.0
jna               = 5.12.1
netty             = 4.1.118.Final
commons_lang3     = 3.9
google_oauth_client = 1.34.1
awsv2sdk            = 2.30.38
reactive_streams    = 1.0.4

antlr4            = 4.13.1
# bouncy castle version for non-fips. fips jars use a different version
bouncycastle=1.78.1
# used by security and idp (need to be in sync due to cross-dependency in testing)
opensaml = 4.3.0

# client dependencies
httpclient        = 4.5.14
httpcore          = 4.4.16
httpasyncclient   = 4.1.5
commonslogging    = 1.2
commonscodec      = 1.15
protobuf          = 3.25.5

# test dependencies
randomizedrunner  = 2.8.2
junit             = 4.13.2
junit5            = 5.12.1
hamcrest          = 3.0
mocksocket        = 1.2
apache_mina       = 2.2.4

# test container dependencies
testcontainer     = 1.19.2
dockerJava        = 3.3.4
ductTape          = 1.0.8
commonsCompress   = 1.24.0

# packer caching build logic
reflections       = 0.10.2

# benchmark dependencies
jmh               = 1.37

# test dependencies
# when updating this version, also update :qa:evil-tests
jimfs = 1.3.0
jimfs_guava = 32.1.1-jre

# test framework
networknt_json_schema_validator = 1.0.48<|MERGE_RESOLUTION|>--- conflicted
+++ resolved
@@ -1,10 +1,5 @@
-<<<<<<< HEAD
-elasticsearch     = 9.1.0
+elasticsearch     = 9.2.0
 lucene            = 10.3.0-snapshot-360eeb68ee0
-=======
-elasticsearch     = 9.2.0
-lucene            = 10.2.2
->>>>>>> ceff3f1f
 
 bundled_jdk_vendor = openjdk
 bundled_jdk = 24+36@1f9ff9062db4449d8ca828c504ffae90
