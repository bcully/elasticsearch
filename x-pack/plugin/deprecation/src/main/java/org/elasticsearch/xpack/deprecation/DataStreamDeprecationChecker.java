--- conflicted
+++ resolved
@@ -71,16 +71,11 @@
         }
         Map<String, List<DeprecationIssue>> dataStreamIssues = new HashMap<>();
         for (String dataStreamName : dataStreamNames) {
-<<<<<<< HEAD
             DataStream dataStream = clusterState.metadata().getProject().dataStreams().get(dataStreamName);
-            List<DeprecationIssue> issuesForSingleDataStream = filterChecks(DATA_STREAM_CHECKS, c -> c.apply(dataStream, clusterState));
-=======
-            DataStream dataStream = clusterState.metadata().dataStreams().get(dataStreamName);
             List<DeprecationIssue> issuesForSingleDataStream = DATA_STREAM_CHECKS.stream()
                 .map(c -> c.apply(dataStream, clusterState))
                 .filter(Objects::nonNull)
                 .toList();
->>>>>>> 0c667ecd
             if (issuesForSingleDataStream.isEmpty() == false) {
                 dataStreamIssues.put(dataStreamName, issuesForSingleDataStream);
             }
