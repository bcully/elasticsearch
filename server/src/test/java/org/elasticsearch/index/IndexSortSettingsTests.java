/*
 * Licensed to Elasticsearch under one or more contributor
 * license agreements. See the NOTICE file distributed with
 * this work for additional information regarding copyright
 * ownership. Elasticsearch licenses this file to you under
 * the Apache License, Version 2.0 (the "License"); you may
 * not use this file except in compliance with the License.
 * You may obtain a copy of the License at
 *
 *    http://www.apache.org/licenses/LICENSE-2.0
 *
 * Unless required by applicable law or agreed to in writing,
 * software distributed under the License is distributed on an
 * "AS IS" BASIS, WITHOUT WARRANTIES OR CONDITIONS OF ANY
 * KIND, either express or implied.  See the License for the
 * specific language governing permissions and limitations
 * under the License.
 */

package org.elasticsearch.index;

<<<<<<< HEAD
import org.apache.lucene.search.Query;
import org.elasticsearch.Version;
import org.elasticsearch.cluster.metadata.IndexMetadata;
=======
>>>>>>> 462e25f9
import org.elasticsearch.common.settings.Settings;
import org.elasticsearch.index.mapper.MappedFieldType;
import org.elasticsearch.index.mapper.TextSearchInfo;
import org.elasticsearch.index.query.QueryShardContext;
import org.elasticsearch.search.MultiValueMode;
import org.elasticsearch.search.sort.SortOrder;
import org.elasticsearch.test.ESTestCase;

<<<<<<< HEAD
import java.io.IOException;
import java.util.Collections;

=======
>>>>>>> 462e25f9
import static org.elasticsearch.common.settings.Settings.Builder.EMPTY_SETTINGS;
import static org.elasticsearch.index.IndexSettingsTests.newIndexMeta;
import static org.hamcrest.Matchers.containsString;
import static org.hamcrest.Matchers.equalTo;

public class IndexSortSettingsTests extends ESTestCase {
    private static IndexSettings indexSettings(Settings settings) {
        return new IndexSettings(newIndexMeta("test", settings), Settings.EMPTY);
    }

    public void testNoIndexSort() {
        IndexSettings indexSettings = indexSettings(EMPTY_SETTINGS);
        assertFalse(indexSettings.getIndexSortConfig().hasIndexSort());
    }

    public void testSimpleIndexSort() {
        Settings settings = Settings.builder()
            .put("index.sort.field", "field1")
            .put("index.sort.order", "asc")
            .put("index.sort.mode", "max")
            .put("index.sort.missing", "_last")
            .build();
        IndexSettings indexSettings = indexSettings(settings);
        IndexSortConfig config = indexSettings.getIndexSortConfig();
        assertTrue(config.hasIndexSort());
        assertThat(config.sortSpecs.length, equalTo(1));

        assertThat(config.sortSpecs[0].field, equalTo("field1"));
        assertThat(config.sortSpecs[0].order, equalTo(SortOrder.ASC));
        assertThat(config.sortSpecs[0].missingValue, equalTo("_last"));
        assertThat(config.sortSpecs[0].mode, equalTo(MultiValueMode.MAX));
    }

    public void testIndexSortWithArrays() {
        Settings settings = Settings.builder()
            .putList("index.sort.field", "field1", "field2")
            .putList("index.sort.order", "asc", "desc")
            .putList("index.sort.missing", "_last", "_first")
            .build();
        IndexSettings indexSettings = indexSettings(settings);
        IndexSortConfig config = indexSettings.getIndexSortConfig();
        assertTrue(config.hasIndexSort());
        assertThat(config.sortSpecs.length, equalTo(2));

        assertThat(config.sortSpecs[0].field, equalTo("field1"));
        assertThat(config.sortSpecs[1].field, equalTo("field2"));
        assertThat(config.sortSpecs[0].order, equalTo(SortOrder.ASC));
        assertThat(config.sortSpecs[1].order, equalTo(SortOrder.DESC));
        assertThat(config.sortSpecs[0].missingValue, equalTo("_last"));
        assertThat(config.sortSpecs[1].missingValue, equalTo("_first"));
        assertNull(config.sortSpecs[0].mode);
        assertNull(config.sortSpecs[1].mode);
    }

    public void testInvalidIndexSort() {
        final Settings settings = Settings.builder()
            .put("index.sort.field", "field1")
            .put("index.sort.order", "asc, desc")
            .build();
        IllegalArgumentException exc =
            expectThrows(IllegalArgumentException.class, () -> indexSettings(settings));
        assertThat(exc.getMessage(), containsString("index.sort.field:[field1] index.sort.order:[asc, desc], size mismatch"));
    }

    public void testInvalidIndexSortWithArray() {
        final Settings settings = Settings.builder()
            .put("index.sort.field", "field1")
            .putList("index.sort.order", new String[] {"asc", "desc"})
            .build();
        IllegalArgumentException exc =
            expectThrows(IllegalArgumentException.class, () -> indexSettings(settings));
        assertThat(exc.getMessage(),
            containsString("index.sort.field:[field1] index.sort.order:[asc, desc], size mismatch"));
    }

    public void testInvalidOrder() {
        final Settings settings = Settings.builder()
            .put("index.sort.field", "field1")
            .put("index.sort.order", "invalid")
            .build();
        IllegalArgumentException exc =
            expectThrows(IllegalArgumentException.class, () -> indexSettings(settings));
        assertThat(exc.getMessage(), containsString("Illegal sort order:invalid"));
    }

    public void testInvalidMode() {
        final Settings settings = Settings.builder()
            .put("index.sort.field", "field1")
            .put("index.sort.mode", "invalid")
            .build();
        IllegalArgumentException exc =
            expectThrows(IllegalArgumentException.class, () -> indexSettings(settings));
        assertThat(exc.getMessage(), containsString("Illegal sort mode: invalid"));
    }

    public void testInvalidMissing() {
        final Settings settings = Settings.builder()
            .put("index.sort.field", "field1")
            .put("index.sort.missing", "default")
            .build();
        IllegalArgumentException exc =
            expectThrows(IllegalArgumentException.class, () -> indexSettings(settings));
        assertThat(exc.getMessage(), containsString("Illegal missing value:[default]," +
            " must be one of [_last, _first]"));
    }

    public void testIndexSortOnRuntimeField() {
        final Settings settings = Settings.builder()
            .put("index.sort.field", "runtime")
            .build();
        IndexSettings indexSettings = indexSettings(settings);
        IndexSortConfig config = indexSettings.getIndexSortConfig();
        assertTrue(config.hasIndexSort());
        IllegalArgumentException iae = expectThrows(IllegalArgumentException.class, () -> config.buildIndexSort(RuntimeField::new, null));
        assertEquals("index sort on runtime field:[runtime] not supported", iae.getMessage());
    }

    private static class RuntimeField extends MappedFieldType {
        RuntimeField(String name) {
            super(name, false, false, TextSearchInfo.NONE, Collections.emptyMap());
        }

        @Override
        public boolean isRuntimeField() {
            return true;
        }

        @Override
        public String typeName() {
            return "runtime";
        }

        @Override
        public Query termQuery(Object value, QueryShardContext context) {
            throw new UnsupportedOperationException();
        }

        @Override
        public Query existsQuery(QueryShardContext context) {
            throw new UnsupportedOperationException();
        }
    }
}<|MERGE_RESOLUTION|>--- conflicted
+++ resolved
@@ -19,26 +19,11 @@
 
 package org.elasticsearch.index;
 
-<<<<<<< HEAD
-import org.apache.lucene.search.Query;
-import org.elasticsearch.Version;
-import org.elasticsearch.cluster.metadata.IndexMetadata;
-=======
->>>>>>> 462e25f9
 import org.elasticsearch.common.settings.Settings;
-import org.elasticsearch.index.mapper.MappedFieldType;
-import org.elasticsearch.index.mapper.TextSearchInfo;
-import org.elasticsearch.index.query.QueryShardContext;
 import org.elasticsearch.search.MultiValueMode;
 import org.elasticsearch.search.sort.SortOrder;
 import org.elasticsearch.test.ESTestCase;
 
-<<<<<<< HEAD
-import java.io.IOException;
-import java.util.Collections;
-
-=======
->>>>>>> 462e25f9
 import static org.elasticsearch.common.settings.Settings.Builder.EMPTY_SETTINGS;
 import static org.elasticsearch.index.IndexSettingsTests.newIndexMeta;
 import static org.hamcrest.Matchers.containsString;
@@ -144,41 +129,4 @@
         assertThat(exc.getMessage(), containsString("Illegal missing value:[default]," +
             " must be one of [_last, _first]"));
     }
-
-    public void testIndexSortOnRuntimeField() {
-        final Settings settings = Settings.builder()
-            .put("index.sort.field", "runtime")
-            .build();
-        IndexSettings indexSettings = indexSettings(settings);
-        IndexSortConfig config = indexSettings.getIndexSortConfig();
-        assertTrue(config.hasIndexSort());
-        IllegalArgumentException iae = expectThrows(IllegalArgumentException.class, () -> config.buildIndexSort(RuntimeField::new, null));
-        assertEquals("index sort on runtime field:[runtime] not supported", iae.getMessage());
-    }
-
-    private static class RuntimeField extends MappedFieldType {
-        RuntimeField(String name) {
-            super(name, false, false, TextSearchInfo.NONE, Collections.emptyMap());
-        }
-
-        @Override
-        public boolean isRuntimeField() {
-            return true;
-        }
-
-        @Override
-        public String typeName() {
-            return "runtime";
-        }
-
-        @Override
-        public Query termQuery(Object value, QueryShardContext context) {
-            throw new UnsupportedOperationException();
-        }
-
-        @Override
-        public Query existsQuery(QueryShardContext context) {
-            throw new UnsupportedOperationException();
-        }
-    }
 }