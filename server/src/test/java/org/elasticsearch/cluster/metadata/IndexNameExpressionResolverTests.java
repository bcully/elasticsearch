/*
 * Copyright Elasticsearch B.V. and/or licensed to Elasticsearch B.V. under one
 * or more contributor license agreements. Licensed under the "Elastic License
 * 2.0", the "GNU Affero General Public License v3.0 only", and the "Server Side
 * Public License v 1"; you may not use this file except in compliance with, at
 * your election, the "Elastic License 2.0", the "GNU Affero General Public
 * License v3.0 only", or the "Server Side Public License, v 1".
 */

package org.elasticsearch.cluster.metadata;

import org.apache.logging.log4j.Level;
import org.elasticsearch.action.DocWriteRequest;
import org.elasticsearch.action.IndicesRequest;
import org.elasticsearch.action.admin.indices.alias.IndicesAliasesRequest;
import org.elasticsearch.action.admin.indices.delete.DeleteIndexRequest;
import org.elasticsearch.action.delete.DeleteRequest;
import org.elasticsearch.action.index.IndexRequest;
import org.elasticsearch.action.search.SearchRequest;
import org.elasticsearch.action.support.IndicesOptions;
import org.elasticsearch.action.update.UpdateRequest;
import org.elasticsearch.cluster.ClusterName;
import org.elasticsearch.cluster.ClusterState;
import org.elasticsearch.cluster.metadata.IndexMetadata.State;
import org.elasticsearch.cluster.metadata.IndexNameExpressionResolver.ResolvedExpression;
import org.elasticsearch.common.Strings;
import org.elasticsearch.common.settings.Settings;
import org.elasticsearch.common.util.concurrent.ThreadContext;
import org.elasticsearch.core.Predicates;
import org.elasticsearch.core.Tuple;
import org.elasticsearch.index.Index;
import org.elasticsearch.index.IndexNotFoundException;
import org.elasticsearch.index.IndexSettings;
import org.elasticsearch.index.IndexVersion;
import org.elasticsearch.indices.FailureIndexNotSupportedException;
import org.elasticsearch.indices.IndexClosedException;
import org.elasticsearch.indices.InvalidIndexNameException;
import org.elasticsearch.indices.SystemIndexDescriptor;
import org.elasticsearch.indices.SystemIndexDescriptor.Type;
import org.elasticsearch.indices.SystemIndexDescriptorUtils;
import org.elasticsearch.indices.SystemIndices;
import org.elasticsearch.indices.SystemIndices.Feature;
import org.elasticsearch.indices.SystemIndices.SystemIndexAccessLevel;
import org.elasticsearch.indices.TestIndexNameExpressionResolver;
import org.elasticsearch.test.ESTestCase;
import org.hamcrest.Matcher;

import java.time.Instant;
import java.time.LocalDate;
import java.time.ZoneOffset;
import java.util.Arrays;
import java.util.Collection;
import java.util.Collections;
import java.util.HashSet;
import java.util.List;
import java.util.Map;
import java.util.Set;
import java.util.function.Function;
import java.util.stream.Collectors;

import static org.elasticsearch.cluster.metadata.DataStreamTestHelper.backingIndexEqualTo;
import static org.elasticsearch.cluster.metadata.DataStreamTestHelper.createBackingIndex;
import static org.elasticsearch.cluster.metadata.DataStreamTestHelper.createFailureStore;
import static org.elasticsearch.cluster.metadata.DataStreamTestHelper.newInstance;
import static org.elasticsearch.cluster.metadata.DateMathExpressionResolverTests.dateFromMillis;
import static org.elasticsearch.cluster.metadata.DateMathExpressionResolverTests.formatDate;
import static org.elasticsearch.cluster.metadata.IndexMetadata.INDEX_HIDDEN_SETTING;
import static org.elasticsearch.common.util.set.Sets.newHashSet;
import static org.elasticsearch.indices.SystemIndices.EXTERNAL_SYSTEM_INDEX_ACCESS_CONTROL_HEADER_KEY;
import static org.elasticsearch.indices.SystemIndices.SYSTEM_INDEX_ACCESS_CONTROL_HEADER_KEY;
import static org.hamcrest.Matchers.arrayContaining;
import static org.hamcrest.Matchers.arrayContainingInAnyOrder;
import static org.hamcrest.Matchers.arrayWithSize;
import static org.hamcrest.Matchers.contains;
import static org.hamcrest.Matchers.containsInAnyOrder;
import static org.hamcrest.Matchers.containsString;
import static org.hamcrest.Matchers.empty;
import static org.hamcrest.Matchers.emptyArray;
import static org.hamcrest.Matchers.endsWith;
import static org.hamcrest.Matchers.equalTo;
import static org.hamcrest.Matchers.is;
import static org.hamcrest.Matchers.notNullValue;
import static org.hamcrest.Matchers.nullValue;
import static org.mockito.Mockito.mock;
import static org.mockito.Mockito.when;

public class IndexNameExpressionResolverTests extends ESTestCase {

    private IndexNameExpressionResolver indexNameExpressionResolver;
    private ThreadContext threadContext;
    private long epochMillis;

    private ThreadContext createThreadContext() {
        return new ThreadContext(Settings.EMPTY);
    }

    protected IndexNameExpressionResolver createIndexNameExpressionResolver(ThreadContext threadContext) {
        return TestIndexNameExpressionResolver.newInstance(threadContext);
    }

    @Override
    public void setUp() throws Exception {
        super.setUp();
        threadContext = createThreadContext();
        indexNameExpressionResolver = createIndexNameExpressionResolver(threadContext);
        epochMillis = randomLongBetween(1580536800000L, 1583042400000L);
    }

    public void testConcreteIndexNamesStrictExpand() {
        final ProjectMetadata project = ProjectMetadata.builder(new ProjectId(randomUUID()))
            .put(indexBuilder("foo").putAlias(AliasMetadata.builder("foofoobar")))
            .put(indexBuilder("foobar").putAlias(AliasMetadata.builder("foofoobar")))
            .put(indexBuilder("foofoo-closed").state(State.CLOSE))
            .put(indexBuilder("foofoo").putAlias(AliasMetadata.builder("barbaz")))
            .build();

        for (IndicesOptions options : List.of(IndicesOptions.strictExpandOpen(), IndicesOptions.strictExpand())) {
            IndexNameExpressionResolver.Context context = new IndexNameExpressionResolver.Context(
                project,
                options,
                randomFrom(SystemIndexAccessLevel.values())
            );
            String[] results = indexNameExpressionResolver.concreteIndexNames(context, "foo");
            assertEquals(1, results.length);
            assertEquals("foo", results[0]);

            {
                IndexNotFoundException infe = expectThrows(
                    IndexNotFoundException.class,
                    () -> indexNameExpressionResolver.concreteIndexNames(context, "bar")
                );
                assertThat(infe.getIndex().getName(), equalTo("bar"));
            }

            results = indexNameExpressionResolver.concreteIndexNames(context, "foofoo", "foobar");
            assertEquals(2, results.length);
            assertThat(results, arrayContainingInAnyOrder("foofoo", "foobar"));

            results = indexNameExpressionResolver.concreteIndexNames(context, "foofoobar");
            assertEquals(new HashSet<>(Arrays.asList("foo", "foobar")), new HashSet<>(Arrays.asList(results)));

            {
                IndexNotFoundException infe = expectThrows(
                    IndexNotFoundException.class,
                    () -> indexNameExpressionResolver.concreteIndexNames(context, "foo", "bar")
                );
                assertThat(infe.getIndex().getName(), equalTo("bar"));
            }

            results = indexNameExpressionResolver.concreteIndexNames(context, "barbaz", "foobar");
            assertEquals(2, results.length);
            assertThat(results, arrayContainingInAnyOrder("foofoo", "foobar"));

            {
                IndexNotFoundException infe = expectThrows(
                    IndexNotFoundException.class,
                    () -> indexNameExpressionResolver.concreteIndexNames(context, "barbaz", "bar")
                );
                assertThat(infe.getIndex().getName(), equalTo("bar"));
            }

            results = indexNameExpressionResolver.concreteIndexNames(context, "baz*");
            assertThat(results, emptyArray());

            results = indexNameExpressionResolver.concreteIndexNames(context, "foo", "baz*");
            assertEquals(1, results.length);
            assertEquals("foo", results[0]);

            results = indexNameExpressionResolver.concreteIndexNames(context, Strings.EMPTY_ARRAY);
            Matcher<String[]> expectedResults = options == IndicesOptions.strictExpandOpen()
                ? arrayContainingInAnyOrder("foo", "foobar", "foofoo")
                : arrayContainingInAnyOrder("foo", "foobar", "foofoo", "foofoo-closed");
            assertThat(results, expectedResults);

            results = indexNameExpressionResolver.concreteIndexNames(context, (String[]) null);
            assertThat(results, expectedResults);

            results = indexNameExpressionResolver.concreteIndexNames(context, "foofoo*");
            assertThat(results, expectedResults);
        }
    }

    public void testConcreteIndexNamesLenientExpand() {
        final ProjectMetadata project = ProjectMetadata.builder(new ProjectId(randomUUID()))
            .put(indexBuilder("foo").putAlias(AliasMetadata.builder("foofoobar")))
            .put(indexBuilder("foobar").putAlias(AliasMetadata.builder("foofoobar")))
            .put(indexBuilder("foofoo-closed").state(State.CLOSE))
            .put(indexBuilder("foofoo").putAlias(AliasMetadata.builder("barbaz")))
            .build();

        for (IndicesOptions options : List.of(IndicesOptions.lenientExpandOpen(), IndicesOptions.lenientExpand())) {
            IndexNameExpressionResolver.Context context = new IndexNameExpressionResolver.Context(
                project,
                options,
                randomFrom(SystemIndexAccessLevel.values())
            );
            String[] results = indexNameExpressionResolver.concreteIndexNames(context, "foo");
            assertEquals(1, results.length);
            assertEquals("foo", results[0]);

            results = indexNameExpressionResolver.concreteIndexNames(context, "bar");
            assertThat(results, emptyArray());

            results = indexNameExpressionResolver.concreteIndexNames(context, "foofoo", "foobar");
            assertEquals(2, results.length);
            assertThat(results, arrayContainingInAnyOrder("foofoo", "foobar"));

            results = indexNameExpressionResolver.concreteIndexNames(context, "foofoobar");
            assertEquals(2, results.length);
            assertEquals(new HashSet<>(Arrays.asList("foo", "foobar")), new HashSet<>(Arrays.asList(results)));

            results = indexNameExpressionResolver.concreteIndexNames(context, "foo", "bar");
            assertEquals(1, results.length);
            assertThat(results, arrayContainingInAnyOrder("foo"));

            results = indexNameExpressionResolver.concreteIndexNames(context, "barbaz", "foobar");
            assertEquals(2, results.length);
            assertThat(results, arrayContainingInAnyOrder("foofoo", "foobar"));

            results = indexNameExpressionResolver.concreteIndexNames(context, "barbaz", "bar");
            assertEquals(1, results.length);
            assertThat(results, arrayContainingInAnyOrder("foofoo"));

            results = indexNameExpressionResolver.concreteIndexNames(context, "baz*");
            assertThat(results, emptyArray());

            results = indexNameExpressionResolver.concreteIndexNames(context, "foo", "baz*");
            assertEquals(1, results.length);
            assertEquals("foo", results[0]);

            Matcher<String[]> expectedResults = options == IndicesOptions.lenientExpandOpen()
                ? arrayContainingInAnyOrder("foo", "foobar", "foofoo")
                : arrayContainingInAnyOrder("foo", "foobar", "foofoo", "foofoo-closed");

            results = indexNameExpressionResolver.concreteIndexNames(context, Strings.EMPTY_ARRAY);
            assertThat(results, expectedResults);

            results = indexNameExpressionResolver.concreteIndexNames(context, "foofoo*");
            assertThat(results, expectedResults);
        }
    }

    public void testConcreteIndexNamesIgnoreUnavailableDisallowEmpty() {
        ProjectMetadata project = ProjectMetadata.builder(new ProjectId(randomUUID()))
            .put(indexBuilder("foo"))
            .put(indexBuilder("foobar"))
            .put(indexBuilder("foofoo-closed").state(IndexMetadata.State.CLOSE))
            .put(indexBuilder("foofoo").putAlias(AliasMetadata.builder("barbaz")))
            .build();

        IndicesOptions expandOpen = IndicesOptions.fromOptions(true, false, true, false);
        IndicesOptions expand = IndicesOptions.fromOptions(true, false, true, true);

        for (IndicesOptions options : List.of(expandOpen, expand)) {
            IndexNameExpressionResolver.Context context = new IndexNameExpressionResolver.Context(
                project,
                options,
                randomFrom(SystemIndexAccessLevel.values())
            );
            String[] results = indexNameExpressionResolver.concreteIndexNames(context, "foo");
            assertEquals(1, results.length);
            assertEquals("foo", results[0]);

            {
                IndexNotFoundException infe = expectThrows(
                    IndexNotFoundException.class,
                    () -> indexNameExpressionResolver.concreteIndexNames(context, "bar")
                );
                assertThat(infe.getIndex().getName(), equalTo("bar"));
            }
            {
                IndexNotFoundException infe = expectThrows(
                    IndexNotFoundException.class,
                    () -> indexNameExpressionResolver.concreteIndexNames(context, "baz*")
                );
                assertThat(infe.getIndex().getName(), equalTo("baz*"));
            }
            {
                IndexNotFoundException infe = expectThrows(
                    IndexNotFoundException.class,
                    () -> indexNameExpressionResolver.concreteIndexNames(context, "foo", "baz*")
                );
                assertThat(infe.getIndex().getName(), equalTo("baz*"));
            }

            Matcher<String[]> expectedResults = options == expandOpen
                ? arrayContainingInAnyOrder("foo", "foobar", "foofoo")
                : arrayContainingInAnyOrder("foo", "foobar", "foofoo", "foofoo-closed");
            results = indexNameExpressionResolver.concreteIndexNames(context, Strings.EMPTY_ARRAY);
            assertThat(results, expectedResults);

            results = indexNameExpressionResolver.concreteIndexNames(context, Strings.EMPTY_ARRAY);
            assertThat(results, expectedResults);
        }
    }

    public void testConcreteIndexNamesExpandWildcards() {
        ProjectMetadata project = ProjectMetadata.builder(new ProjectId(randomUUID()))
            .put(indexBuilder("foo").state(IndexMetadata.State.CLOSE))
            .put(indexBuilder("bar"))
            .put(indexBuilder("foobar").putAlias(AliasMetadata.builder("barbaz")))
            .put(indexBuilder("hidden", Settings.builder().put("index.hidden", true).build()))
            .put(indexBuilder(".hidden", Settings.builder().put("index.hidden", true).build()))
            .put(indexBuilder(".hidden-closed", Settings.builder().put("index.hidden", true).build()).state(IndexMetadata.State.CLOSE))
            .put(indexBuilder("hidden-closed", Settings.builder().put("index.hidden", true).build()).state(IndexMetadata.State.CLOSE))
            .build();

        // Only closed
        IndicesOptions options = IndicesOptions.fromOptions(false, true, false, true, false);
        IndexNameExpressionResolver.Context context = new IndexNameExpressionResolver.Context(
            project,
            options,
            SystemIndexAccessLevel.NONE
        );
        String[] results = indexNameExpressionResolver.concreteIndexNames(context, Strings.EMPTY_ARRAY);
        assertEquals(1, results.length);
        assertEquals("foo", results[0]);

        results = indexNameExpressionResolver.concreteIndexNames(context, "foo*");
        assertEquals(1, results.length);
        assertEquals("foo", results[0]);

        // no wildcards, so wildcard expansion don't apply
        results = indexNameExpressionResolver.concreteIndexNames(context, "bar");
        assertEquals(1, results.length);
        assertEquals("bar", results[0]);

        // implicit hidden for dot indices based on wildcard starting with .
        results = indexNameExpressionResolver.concreteIndexNames(context, ".*");
        assertEquals(1, results.length);
        assertThat(results, arrayContainingInAnyOrder(".hidden-closed"));

        results = indexNameExpressionResolver.concreteIndexNames(context, ".hidd*");
        assertEquals(1, results.length);
        assertThat(results, arrayContainingInAnyOrder(".hidden-closed"));

        // Only open
        options = IndicesOptions.fromOptions(false, true, true, false, false);
        context = new IndexNameExpressionResolver.Context(project, options, SystemIndexAccessLevel.NONE);
        results = indexNameExpressionResolver.concreteIndexNames(context, Strings.EMPTY_ARRAY);
        assertEquals(2, results.length);
        assertThat(results, arrayContainingInAnyOrder("bar", "foobar"));

        results = indexNameExpressionResolver.concreteIndexNames(context, "foo*");
        assertEquals(1, results.length);
        assertEquals("foobar", results[0]);

        results = indexNameExpressionResolver.concreteIndexNames(context, "bar");
        assertEquals(1, results.length);
        assertEquals("bar", results[0]);

        // implicit hidden for dot indices based on wildcard starting with .
        results = indexNameExpressionResolver.concreteIndexNames(context, ".*");
        assertEquals(1, results.length);
        assertThat(results, arrayContainingInAnyOrder(".hidden"));

        results = indexNameExpressionResolver.concreteIndexNames(context, ".hidd*");
        assertEquals(1, results.length);
        assertThat(results, arrayContainingInAnyOrder(".hidden"));

        // Open and closed
        options = IndicesOptions.fromOptions(false, true, true, true, false);
        context = new IndexNameExpressionResolver.Context(project, options, SystemIndexAccessLevel.NONE);
        results = indexNameExpressionResolver.concreteIndexNames(context, Strings.EMPTY_ARRAY);
        assertEquals(3, results.length);
        assertThat(results, arrayContainingInAnyOrder("bar", "foobar", "foo"));

        results = indexNameExpressionResolver.concreteIndexNames(context, "foo*");
        assertEquals(2, results.length);
        assertThat(results, arrayContainingInAnyOrder("foobar", "foo"));

        results = indexNameExpressionResolver.concreteIndexNames(context, "bar");
        assertEquals(1, results.length);
        assertEquals("bar", results[0]);

        results = indexNameExpressionResolver.concreteIndexNames(context, "*", "-foo*");
        assertEquals(1, results.length);
        assertEquals("bar", results[0]);

        results = indexNameExpressionResolver.concreteIndexNames(context, "*", "-foo", "-foobar");
        assertEquals(1, results.length);
        assertEquals("bar", results[0]);

        results = indexNameExpressionResolver.concreteIndexNames(context, "*", "-foo", "*");
        assertEquals(3, results.length);
        assertThat(results, arrayContainingInAnyOrder("bar", "foobar", "foo"));

        results = indexNameExpressionResolver.concreteIndexNames(context, "-*");
        assertEquals(0, results.length);

        // implicit hidden for dot indices based on wildcard starting with .
        results = indexNameExpressionResolver.concreteIndexNames(context, ".*");
        assertEquals(2, results.length);
        assertThat(results, arrayContainingInAnyOrder(".hidden", ".hidden-closed"));

        results = indexNameExpressionResolver.concreteIndexNames(context, ".hidd*");
        assertEquals(2, results.length);
        assertThat(results, arrayContainingInAnyOrder(".hidden", ".hidden-closed"));

        // open closed and hidden
        options = IndicesOptions.fromOptions(false, true, true, true, true);
        context = new IndexNameExpressionResolver.Context(project, options, SystemIndexAccessLevel.NONE);
        results = indexNameExpressionResolver.concreteIndexNames(context, Strings.EMPTY_ARRAY);
        assertEquals(7, results.length);
        assertThat(results, arrayContainingInAnyOrder("bar", "foobar", "foo", "hidden", "hidden-closed", ".hidden", ".hidden-closed"));

        results = indexNameExpressionResolver.concreteIndexNames(context, "foo*");
        assertEquals(2, results.length);
        assertThat(results, arrayContainingInAnyOrder("foobar", "foo"));

        results = indexNameExpressionResolver.concreteIndexNames(context, "bar");
        assertEquals(1, results.length);
        assertEquals("bar", results[0]);

        results = indexNameExpressionResolver.concreteIndexNames(context, "*", "-foo*");
        assertEquals(5, results.length);
        assertThat(results, arrayContainingInAnyOrder("bar", "hidden", "hidden-closed", ".hidden", ".hidden-closed"));

        results = indexNameExpressionResolver.concreteIndexNames(context, "*", "-foo", "-foobar");
        assertEquals(5, results.length);
        assertThat(results, arrayContainingInAnyOrder("bar", "hidden", "hidden-closed", ".hidden", ".hidden-closed"));

        results = indexNameExpressionResolver.concreteIndexNames(context, "*", "-foo", "-foobar", "-hidden*");
        assertEquals(3, results.length);
        assertThat(results, arrayContainingInAnyOrder("bar", ".hidden", ".hidden-closed"));

        results = indexNameExpressionResolver.concreteIndexNames(context, "hidden*");
        assertEquals(2, results.length);
        assertThat(results, arrayContainingInAnyOrder("hidden", "hidden-closed"));

        results = indexNameExpressionResolver.concreteIndexNames(context, "hidden");
        assertEquals(1, results.length);
        assertThat(results, arrayContainingInAnyOrder("hidden"));

        results = indexNameExpressionResolver.concreteIndexNames(context, "hidden-closed");
        assertEquals(1, results.length);
        assertThat(results, arrayContainingInAnyOrder("hidden-closed"));

        results = indexNameExpressionResolver.concreteIndexNames(context, "-*");
        assertEquals(0, results.length);

        options = IndicesOptions.fromOptions(false, false, true, true, true);
        IndexNameExpressionResolver.Context context2 = new IndexNameExpressionResolver.Context(
            project,
            options,
            SystemIndexAccessLevel.NONE
        );
        IndexNotFoundException infe = expectThrows(
            IndexNotFoundException.class,
            () -> indexNameExpressionResolver.concreteIndexNames(context2, "-*")
        );
        assertThat(infe.getResourceId().toString(), equalTo("[-*]"));

        infe = expectThrows(
            IndexNotFoundException.class,
            // throws error because "-foobar" was not covered by a wildcard that included it
            () -> indexNameExpressionResolver.concreteIndexNames(context2, "bar", "hidden", "-foobar")
        );
        assertThat(
            infe.getMessage(),
            containsString(
                "if you intended to exclude this index, ensure that you use wildcards that include it " + "before explicitly excluding it"
            )
        );
        assertThat(infe.getResourceId().toString(), equalTo("[-foobar]"));

        // open and hidden
        options = IndicesOptions.fromOptions(false, true, true, false, true);
        context = new IndexNameExpressionResolver.Context(project, options, SystemIndexAccessLevel.NONE);
        results = indexNameExpressionResolver.concreteIndexNames(context, Strings.EMPTY_ARRAY);
        assertEquals(4, results.length);
        assertThat(results, arrayContainingInAnyOrder("bar", "foobar", "hidden", ".hidden"));

        results = indexNameExpressionResolver.concreteIndexNames(context, "foo*");
        assertEquals(1, results.length);
        assertEquals("foobar", results[0]);

        results = indexNameExpressionResolver.concreteIndexNames(context, "bar");
        assertEquals(1, results.length);
        assertEquals("bar", results[0]);

        results = indexNameExpressionResolver.concreteIndexNames(context, "h*");
        assertEquals(1, results.length);
        assertEquals("hidden", results[0]);

        // closed and hidden
        options = IndicesOptions.fromOptions(false, true, false, true, true);
        context = new IndexNameExpressionResolver.Context(project, options, SystemIndexAccessLevel.NONE);
        results = indexNameExpressionResolver.concreteIndexNames(context, Strings.EMPTY_ARRAY);
        assertEquals(3, results.length);
        assertThat(results, arrayContainingInAnyOrder("foo", "hidden-closed", ".hidden-closed"));

        results = indexNameExpressionResolver.concreteIndexNames(context, "foo*");
        assertEquals(1, results.length);
        assertEquals("foo", results[0]);

        results = indexNameExpressionResolver.concreteIndexNames(context, "bar");
        assertEquals(1, results.length);
        assertEquals("bar", results[0]);

        results = indexNameExpressionResolver.concreteIndexNames(context, "h*");
        assertEquals(1, results.length);
        assertEquals("hidden-closed", results[0]);

        // only hidden
        options = IndicesOptions.fromOptions(false, true, false, false, true);
        context = new IndexNameExpressionResolver.Context(project, options, SystemIndexAccessLevel.NONE);
        results = indexNameExpressionResolver.concreteIndexNames(context, Strings.EMPTY_ARRAY);
        assertThat(results, emptyArray());

        IndexNameExpressionResolver.Context context3 = context;
        infe = expectThrows(IndexNotFoundException.class, () -> indexNameExpressionResolver.concreteIndexNames(context3, "h*"));
        assertThat(infe.getResourceId().toString(), equalTo("[h*]"));

        results = indexNameExpressionResolver.concreteIndexNames(context, "hidden");
        assertThat(results, arrayContainingInAnyOrder("hidden"));

        results = indexNameExpressionResolver.concreteIndexNames(context, "hidden-closed");
        assertThat(results, arrayContainingInAnyOrder("hidden-closed"));
    }

    public void testConcreteIndexNamesNoExpandWildcards() {
        ProjectMetadata project = ProjectMetadata.builder(new ProjectId(randomUUID()))
            .put(indexBuilder("foo").putAlias(AliasMetadata.builder("foofoobar")))
            .put(indexBuilder("foobar").putAlias(AliasMetadata.builder("foofoobar")))
            .put(indexBuilder("foofoo-closed").state(IndexMetadata.State.CLOSE))
            .put(indexBuilder("foofoo").putAlias(AliasMetadata.builder("barbaz")))
            .build();

        // ignore unavailable and allow no indices
        {
            IndicesOptions noExpandLenient = IndicesOptions.fromOptions(true, true, false, false, randomBoolean());
            IndexNameExpressionResolver.Context context = new IndexNameExpressionResolver.Context(
                project,
                noExpandLenient,
                SystemIndexAccessLevel.NONE
            );
            String[] results = indexNameExpressionResolver.concreteIndexNames(context, "baz*");
            assertThat(results, emptyArray());

            results = indexNameExpressionResolver.concreteIndexNames(context, "foo", "baz*");
            assertEquals(1, results.length);
            assertEquals("foo", results[0]);

            results = indexNameExpressionResolver.concreteIndexNames(context, "foofoobar");
            assertEquals(2, results.length);
            assertThat(results, arrayContainingInAnyOrder("foo", "foobar"));

            results = indexNameExpressionResolver.concreteIndexNames(context, (String[]) null);
            assertEquals(0, results.length);

            results = indexNameExpressionResolver.concreteIndexNames(context, Strings.EMPTY_ARRAY);
            assertEquals(0, results.length);
        }

        // ignore unavailable but don't allow no indices
        {
            IndicesOptions noExpandDisallowEmpty = IndicesOptions.fromOptions(true, false, false, false, randomBoolean());
            IndexNameExpressionResolver.Context context = new IndexNameExpressionResolver.Context(
                project,
                noExpandDisallowEmpty,
                SystemIndexAccessLevel.NONE
            );

            {
                IndexNotFoundException infe = expectThrows(
                    IndexNotFoundException.class,
                    () -> indexNameExpressionResolver.concreteIndexNames(context, "baz*")
                );
                assertThat(infe.getIndex().getName(), equalTo("baz*"));
            }

            String[] results = indexNameExpressionResolver.concreteIndexNames(context, "foo", "baz*");
            assertEquals(1, results.length);
            assertEquals("foo", results[0]);

            results = indexNameExpressionResolver.concreteIndexNames(context, "foofoobar");
            assertEquals(2, results.length);
            assertThat(results, arrayContainingInAnyOrder("foo", "foobar"));

            {
                // unavailable indices are ignored but no indices are disallowed
                expectThrows(IndexNotFoundException.class, () -> indexNameExpressionResolver.concreteIndexNames(context, "bar", "baz"));
            }
        }

        // error on unavailable but allow no indices
        {
            IndicesOptions noExpandErrorUnavailable = IndicesOptions.fromOptions(false, true, false, false, randomBoolean());
            IndexNameExpressionResolver.Context context = new IndexNameExpressionResolver.Context(
                project,
                noExpandErrorUnavailable,
                SystemIndexAccessLevel.NONE
            );
            {
                IndexNotFoundException infe = expectThrows(
                    IndexNotFoundException.class,
                    () -> indexNameExpressionResolver.concreteIndexNames(context, "baz*")
                );
                assertThat(infe.getIndex().getName(), equalTo("baz*"));
            }
            {
                IndexNotFoundException infe = expectThrows(
                    IndexNotFoundException.class,
                    () -> indexNameExpressionResolver.concreteIndexNames(context, "foo", "baz*")
                );
                assertThat(infe.getIndex().getName(), equalTo("baz*"));
            }
            {
                // unavailable indices are not ignored, hence the error on the first unavailable indices encountered
                IndexNotFoundException infe = expectThrows(
                    IndexNotFoundException.class,
                    () -> indexNameExpressionResolver.concreteIndexNames(context, "bar", "baz")
                );
                assertThat(infe.getIndex().getName(), equalTo("bar"));
            }
            {
                String[] results = indexNameExpressionResolver.concreteIndexNames(context, "foofoobar");
                assertEquals(2, results.length);
                assertThat(results, arrayContainingInAnyOrder("foo", "foobar"));
            }
        }

        // error on both unavailable and no indices
        {
            IndicesOptions noExpandStrict = IndicesOptions.fromOptions(false, false, false, false, randomBoolean());
            IndexNameExpressionResolver.Context context = new IndexNameExpressionResolver.Context(
                project,
                noExpandStrict,
                SystemIndexAccessLevel.NONE
            );
            IndexNotFoundException infe = expectThrows(
                IndexNotFoundException.class,
                () -> indexNameExpressionResolver.concreteIndexNames(context, "baz*")
            );
            assertThat(infe.getIndex().getName(), equalTo("baz*"));

            IndexNotFoundException infe2 = expectThrows(
                IndexNotFoundException.class,
                () -> indexNameExpressionResolver.concreteIndexNames(context, "foo", "baz*")
            );
            assertThat(infe2.getIndex().getName(), equalTo("baz*"));

            String[] results = indexNameExpressionResolver.concreteIndexNames(context, "foofoobar");
            assertEquals(2, results.length);
            assertThat(results, arrayContainingInAnyOrder("foo", "foobar"));
        }
    }

    public void testIndexOptionsSingleIndexNoExpandWildcards() {
        ProjectMetadata project = ProjectMetadata.builder(new ProjectId(randomUUID()))
            .put(indexBuilder("foo").putAlias(AliasMetadata.builder("foofoobar")))
            .put(indexBuilder("foobar").putAlias(AliasMetadata.builder("foofoobar")))
            .put(indexBuilder("foofoo-closed").state(IndexMetadata.State.CLOSE))
            .put(indexBuilder("foofoo").putAlias(AliasMetadata.builder("barbaz")))
            .build();

        // error on both unavailable and no indices + every alias needs to expand to a single index

        {
            IndexNameExpressionResolver.Context context = new IndexNameExpressionResolver.Context(
                project,
                IndicesOptions.strictSingleIndexNoExpandForbidClosed(),
                SystemIndexAccessLevel.NONE
            );
            IndexNotFoundException infe = expectThrows(
                IndexNotFoundException.class,
                () -> indexNameExpressionResolver.concreteIndexNames(context, "baz*")
            );
            assertThat(infe.getIndex().getName(), equalTo("baz*"));
        }

        {
            IndexNameExpressionResolver.Context context = new IndexNameExpressionResolver.Context(
                project,
                IndicesOptions.strictSingleIndexNoExpandForbidClosed(),
                SystemIndexAccessLevel.NONE
            );
            IndexNotFoundException infe = expectThrows(
                IndexNotFoundException.class,
                () -> indexNameExpressionResolver.concreteIndexNames(context, "foo", "baz*")
            );
            assertThat(infe.getIndex().getName(), equalTo("baz*"));
        }

        {
            IndexNameExpressionResolver.Context context = new IndexNameExpressionResolver.Context(
                project,
                IndicesOptions.strictSingleIndexNoExpandForbidClosed(),
                SystemIndexAccessLevel.NONE
            );
            IllegalArgumentException e = expectThrows(
                IllegalArgumentException.class,
                () -> indexNameExpressionResolver.concreteIndexNames(context, "foofoobar")
            );
            assertThat(e.getMessage(), containsString("alias [foofoobar] has more than one index associated with it"));
        }

        {
            IndexNameExpressionResolver.Context context = new IndexNameExpressionResolver.Context(
                project,
                IndicesOptions.strictSingleIndexNoExpandForbidClosed(),
                SystemIndexAccessLevel.NONE
            );
            IllegalArgumentException e = expectThrows(
                IllegalArgumentException.class,
                () -> indexNameExpressionResolver.concreteIndexNames(context, "foo", "foofoobar")
            );
            assertThat(e.getMessage(), containsString("alias [foofoobar] has more than one index associated with it"));
        }

        {
            IndexNameExpressionResolver.Context context = new IndexNameExpressionResolver.Context(
                project,
                IndicesOptions.strictSingleIndexNoExpandForbidClosed(),
                SystemIndexAccessLevel.NONE
            );
            IndexClosedException ince = expectThrows(
                IndexClosedException.class,
                () -> indexNameExpressionResolver.concreteIndexNames(context, "foofoo-closed", "foofoobar")
            );
            assertThat(ince.getMessage(), equalTo("closed"));
            assertEquals(ince.getIndex().getName(), "foofoo-closed");
        }

        IndexNameExpressionResolver.Context context = new IndexNameExpressionResolver.Context(
            project,
            IndicesOptions.strictSingleIndexNoExpandForbidClosed(),
            SystemIndexAccessLevel.NONE
        );
        String[] results = indexNameExpressionResolver.concreteIndexNames(context, "foo", "barbaz");
        assertEquals(2, results.length);
        assertThat(results, arrayContainingInAnyOrder("foo", "foofoo"));
    }

    public void testIndexOptionsEmptyCluster() {
        ProjectMetadata project = ProjectMetadata.builder(new ProjectId(randomUUID())).build();

        IndicesOptions options = IndicesOptions.strictExpandOpen();
        final IndexNameExpressionResolver.Context context = new IndexNameExpressionResolver.Context(
            project,
            options,
            SystemIndexAccessLevel.NONE
        );
        String[] results = indexNameExpressionResolver.concreteIndexNames(context, Strings.EMPTY_ARRAY);
        assertThat(results, emptyArray());

        {
            IndexNotFoundException infe = expectThrows(
                IndexNotFoundException.class,
                () -> indexNameExpressionResolver.concreteIndexNames(context, "foo")
            );
            assertThat(infe.getIndex().getName(), equalTo("foo"));
        }

        results = indexNameExpressionResolver.concreteIndexNames(context, "foo*");
        assertThat(results, emptyArray());

        {
            IndexNotFoundException infe = expectThrows(
                IndexNotFoundException.class,
                () -> indexNameExpressionResolver.concreteIndexNames(context, "foo*", "bar")
            );
            assertThat(infe.getIndex().getName(), equalTo("bar"));
        }

        final IndexNameExpressionResolver.Context context2 = new IndexNameExpressionResolver.Context(
            project,
            IndicesOptions.lenientExpandOpen(),
            SystemIndexAccessLevel.NONE
        );
        results = indexNameExpressionResolver.concreteIndexNames(context2, Strings.EMPTY_ARRAY);
        assertThat(results, emptyArray());
        results = indexNameExpressionResolver.concreteIndexNames(context2, "foo");
        assertThat(results, emptyArray());
        results = indexNameExpressionResolver.concreteIndexNames(context2, "foo*");
        assertThat(results, emptyArray());
        results = indexNameExpressionResolver.concreteIndexNames(context2, "foo*", "bar");
        assertThat(results, emptyArray());

        final IndexNameExpressionResolver.Context context3 = new IndexNameExpressionResolver.Context(
            project,
            IndicesOptions.fromOptions(true, false, true, false),
            SystemIndexAccessLevel.NONE
        );
        {
            IndexNotFoundException infe = expectThrows(
                IndexNotFoundException.class,
                () -> indexNameExpressionResolver.concreteIndexNames(context3, Strings.EMPTY_ARRAY)
            );
            assertThat(infe.getResourceId().toString(), equalTo("[_all]"));
        }

        // no wildcard expand
        final IndexNameExpressionResolver.Context context4 = new IndexNameExpressionResolver.Context(
            project,
            IndicesOptions.fromOptions(false, true, false, false),
            randomFrom(SystemIndexAccessLevel.values())
        );
        results = indexNameExpressionResolver.concreteIndexNames(context4, Strings.EMPTY_ARRAY);
        assertThat(results, emptyArray());
        {
            IndexNotFoundException infe = expectThrows(
                IndexNotFoundException.class,
                () -> indexNameExpressionResolver.concreteIndexNames(context4, "foo")
            );
            assertThat(infe.getIndex().getName(), equalTo("foo"));
        }
        {
            IndexNotFoundException infe = expectThrows(
                IndexNotFoundException.class,
                () -> indexNameExpressionResolver.concreteIndexNames(context4, "foo*")
            );
            assertThat(infe.getIndex().getName(), equalTo("foo*"));
        }
        {
            IndexNotFoundException infe = expectThrows(
                IndexNotFoundException.class,
                () -> indexNameExpressionResolver.concreteIndexNames(context4, "bar", "foo*")
            );
            assertThat(infe.getIndex().getName(), equalTo("bar"));
        }
    }

    public void testConcreteIndicesIgnoreIndicesOneMissingIndex() {
        ProjectMetadata project = ProjectMetadata.builder(new ProjectId(randomUUID()))
            .put(indexBuilder("testXXX"))
            .put(indexBuilder("kuku"))
            .build();
        IndexNameExpressionResolver.Context context = new IndexNameExpressionResolver.Context(
            project,
            IndicesOptions.strictExpandOpen(),
            SystemIndexAccessLevel.NONE
        );
        IndexNotFoundException infe = expectThrows(
            IndexNotFoundException.class,
            () -> indexNameExpressionResolver.concreteIndexNames(context, "testZZZ")
        );
        assertThat(infe.getMessage(), is("no such index [testZZZ]"));
        // same as above, but DO NOT expand wildcards
        IndexNameExpressionResolver.Context context_no_expand = new IndexNameExpressionResolver.Context(
            project,
            IndicesOptions.builder().wildcardOptions(doNotExpandWildcards()).build(),
            randomFrom(SystemIndexAccessLevel.values())
        );
        IndexNotFoundException infe_no_expand = expectThrows(
            IndexNotFoundException.class,
            () -> indexNameExpressionResolver.concreteIndexNames(context_no_expand, "testZZZ")
        );
        assertThat(infe_no_expand.getMessage(), is("no such index [testZZZ]"));
    }

    public void testConcreteIndicesIgnoreIndicesOneMissingIndexOtherFound() {
        ProjectMetadata project = ProjectMetadata.builder(new ProjectId(randomUUID()))
            .put(indexBuilder("testXXX"))
            .put(indexBuilder("kuku"))
            .build();
        IndexNameExpressionResolver.Context context = new IndexNameExpressionResolver.Context(
            project,
            IndicesOptions.lenientExpandOpen(),
            SystemIndexAccessLevel.NONE
        );

        assertThat(
            newHashSet(indexNameExpressionResolver.concreteIndexNames(context, "testXXX", "testZZZ")),
            equalTo(newHashSet("testXXX"))
        );
    }

    public void testConcreteIndicesIgnoreIndicesAllMissing() {
        ProjectMetadata project = ProjectMetadata.builder(new ProjectId(randomUUID()))
            .put(indexBuilder("testXXX"))
            .put(indexBuilder("kuku"))
            .build();
        IndexNameExpressionResolver.Context context = new IndexNameExpressionResolver.Context(
            project,
            IndicesOptions.strictExpandOpen(),
            SystemIndexAccessLevel.NONE
        );

        IndexNotFoundException infe = expectThrows(
            IndexNotFoundException.class,
            () -> indexNameExpressionResolver.concreteIndexNames(context, "testMo", "testMahdy")
        );
        assertThat(infe.getMessage(), is("no such index [testMo]"));
        // same as above, but DO NOT expand wildcards
        IndexNameExpressionResolver.Context context_no_expand = new IndexNameExpressionResolver.Context(
            project,
            IndicesOptions.builder().wildcardOptions(doNotExpandWildcards()).build(),
            randomFrom(SystemIndexAccessLevel.values())
        );
        IndexNotFoundException infe_no_expand = expectThrows(
            IndexNotFoundException.class,
            () -> indexNameExpressionResolver.concreteIndexNames(context_no_expand, "testMo", "testMahdy")
        );
        assertThat(infe_no_expand.getMessage(), is("no such index [testMo]"));
    }

    public void testConcreteIndicesIgnoreIndicesEmptyRequest() {
        ProjectMetadata project = ProjectMetadata.builder(new ProjectId(randomUUID()))
            .put(indexBuilder("testXXX"))
            .put(indexBuilder("kuku"))
            .build();
        IndexNameExpressionResolver.Context context = new IndexNameExpressionResolver.Context(
            project,
            IndicesOptions.lenientExpandOpen(),
            SystemIndexAccessLevel.NONE
        );
        assertThat(newHashSet(indexNameExpressionResolver.concreteIndexNames(context)), equalTo(newHashSet("kuku", "testXXX")));
    }

    public void testConcreteIndicesNoIndicesErrorMessage() {
        ProjectMetadata project = ProjectMetadata.builder(new ProjectId(randomUUID())).build();
        IndexNameExpressionResolver.Context context = new IndexNameExpressionResolver.Context(
            project,
            IndicesOptions.fromOptions(false, false, true, true),
            SystemIndexAccessLevel.NONE
        );
        IndexNotFoundException infe = expectThrows(
            IndexNotFoundException.class,
            () -> indexNameExpressionResolver.concreteIndices(context, new String[] {})
        );
        assertThat(infe.getMessage(), is("no such index [_all] and no indices exist"));
    }

    public void testConcreteIndicesNoIndicesErrorMessageNoExpand() {
        ProjectMetadata project = ProjectMetadata.builder(new ProjectId(randomUUID())).build();
        IndexNameExpressionResolver.Context context = new IndexNameExpressionResolver.Context(
            project,
            IndicesOptions.fromOptions(false, false, false, false),
            SystemIndexAccessLevel.NONE
        );
        IndexNotFoundException infe = expectThrows(
            IndexNotFoundException.class,
            () -> indexNameExpressionResolver.concreteIndices(context, new String[] {})
        );
        assertThat(infe.getMessage(), is("no such index [_all] and no indices exist"));
    }

    public void testConcreteIndicesWildcardExpansion() {
        ProjectMetadata project = ProjectMetadata.builder(new ProjectId(randomUUID()))
            .put(indexBuilder("testXXX").state(State.OPEN))
            .put(indexBuilder("testXXY").state(State.OPEN))
            .put(indexBuilder("testXYY").state(State.CLOSE))
            .put(indexBuilder("testYYY").state(State.OPEN))
            .put(indexBuilder("testYYX").state(State.OPEN))
            .build();

        IndexNameExpressionResolver.Context context = new IndexNameExpressionResolver.Context(
            project,
            IndicesOptions.fromOptions(true, true, false, false),
            SystemIndexAccessLevel.NONE
        );
        assertThat(newHashSet(indexNameExpressionResolver.concreteIndexNames(context, "testX*")), equalTo(new HashSet<String>()));
        context = new IndexNameExpressionResolver.Context(
            project,
            IndicesOptions.fromOptions(true, true, true, false),
            SystemIndexAccessLevel.NONE
        );
        assertThat(
            newHashSet(indexNameExpressionResolver.concreteIndexNames(context, "testX*")),
            equalTo(newHashSet("testXXX", "testXXY"))
        );
        context = new IndexNameExpressionResolver.Context(
            project,
            IndicesOptions.fromOptions(true, true, false, true),
            SystemIndexAccessLevel.NONE
        );
        assertThat(newHashSet(indexNameExpressionResolver.concreteIndexNames(context, "testX*")), equalTo(newHashSet("testXYY")));
        context = new IndexNameExpressionResolver.Context(
            project,
            IndicesOptions.fromOptions(true, true, true, true),
            SystemIndexAccessLevel.NONE
        );
        assertThat(
            newHashSet(indexNameExpressionResolver.concreteIndexNames(context, "testX*")),
            equalTo(newHashSet("testXXX", "testXXY", "testXYY"))
        );
    }

    public void testConcreteIndicesWildcardWithNegation() {
        ProjectMetadata project = ProjectMetadata.builder(new ProjectId(randomUUID()))
            .put(indexBuilder("testXXX").state(State.OPEN))
            .put(indexBuilder("testXXY").state(State.OPEN))
            .put(indexBuilder("testXYY").state(State.OPEN))
            .put(indexBuilder("-testXYZ").state(State.OPEN))
            .put(indexBuilder("-testXZZ").state(State.OPEN))
            .put(indexBuilder("-testYYY").state(State.OPEN))
            .put(indexBuilder("testYYY").state(State.OPEN))
            .put(indexBuilder("testYYX").state(State.OPEN))
            .build();

        IndexNameExpressionResolver.Context context = new IndexNameExpressionResolver.Context(
            project,
            IndicesOptions.fromOptions(true, true, true, true),
            SystemIndexAccessLevel.NONE
        );
        assertThat(
            newHashSet(indexNameExpressionResolver.concreteIndexNames(context, "testX*")),
            equalTo(newHashSet("testXXX", "testXXY", "testXYY"))
        );

        assertThat(
            newHashSet(indexNameExpressionResolver.concreteIndexNames(context, "test*", "-testX*")),
            equalTo(newHashSet("testYYY", "testYYX"))
        );

        assertThat(
            newHashSet(indexNameExpressionResolver.concreteIndexNames(context, "-testX*")),
            equalTo(newHashSet("-testXYZ", "-testXZZ"))
        );

        assertThat(
            newHashSet(indexNameExpressionResolver.concreteIndexNames(context, "testXXY", "-testX*")),
            equalTo(newHashSet("testXXY", "-testXYZ", "-testXZZ"))
        );

        assertThat(
            newHashSet(indexNameExpressionResolver.concreteIndexNames(context, "*", "--testX*")),
            equalTo(newHashSet("testXXX", "testXXY", "testXYY", "testYYX", "testYYY", "-testYYY"))
        );

        assertThat(
            newHashSet(indexNameExpressionResolver.concreteIndexNames(context, "-testXXX", "test*")),
            equalTo(newHashSet("testYYX", "testXXX", "testXYY", "testYYY", "testXXY"))
        );

        assertThat(
            newHashSet(indexNameExpressionResolver.concreteIndexNames(context, "test*", "-testXXX")),
            equalTo(newHashSet("testYYX", "testXYY", "testYYY", "testXXY"))
        );

        assertThat(
            newHashSet(indexNameExpressionResolver.concreteIndexNames(context, "testXXX", "testXXY", "testYYY", "-testYYY")),
            equalTo(newHashSet("testXXX", "testXXY", "testYYY", "-testYYY"))
        );

        assertThat(
            newHashSet(indexNameExpressionResolver.concreteIndexNames(context, "testYYY", "testYYX", "testX*", "-testXXX")),
            equalTo(newHashSet("testYYY", "testYYX", "testXXY", "testXYY"))
        );

        assertThat(
            newHashSet(indexNameExpressionResolver.concreteIndexNames(context, "-testXXX", "*testY*", "-testYYY")),
            equalTo(newHashSet("testYYX", "-testYYY"))
        );

        String[] indexNames = indexNameExpressionResolver.concreteIndexNames(project, IndicesOptions.lenientExpandOpen(), "-doesnotexist");
        assertEquals(0, indexNames.length);

        assertThat(
            newHashSet(indexNameExpressionResolver.concreteIndexNames(project, IndicesOptions.lenientExpandOpen(), "-*")),
            equalTo(newHashSet("-testXYZ", "-testXZZ", "-testYYY"))
        );

        assertThat(
            newHashSet(
                indexNameExpressionResolver.concreteIndexNames(
                    project,
                    IndicesOptions.lenientExpandOpen(),
                    "testXXX",
                    "testXXY",
                    "testXYY",
                    "-testXXY"
                )
            ),
            equalTo(newHashSet("testXXX", "testXYY", "testXXY"))
        );

        indexNames = indexNameExpressionResolver.concreteIndexNames(project, IndicesOptions.lenientExpandOpen(), "*", "-*");
        assertEquals(0, indexNames.length);
    }

    public void testConcreteIndicesWildcardAndAliases() {
        ProjectMetadata project = ProjectMetadata.builder(new ProjectId(randomUUID()))
            .put(indexBuilder("foo_foo").state(State.OPEN).putAlias(AliasMetadata.builder("foo")))
            .put(indexBuilder("bar_bar").state(State.OPEN).putAlias(AliasMetadata.builder("foo")))
            .build();

        // when ignoreAliases option is set, concreteIndexNames resolves the provided expressions
        // only against the defined indices
        IndicesOptions ignoreAliasesOptions = IndicesOptions.fromOptions(false, randomBoolean(), true, false, true, false, true, false);

        String[] indexNamesIndexWildcard = indexNameExpressionResolver.concreteIndexNames(project, ignoreAliasesOptions, "foo*");

        assertEquals(1, indexNamesIndexWildcard.length);
        assertEquals("foo_foo", indexNamesIndexWildcard[0]);

        indexNamesIndexWildcard = indexNameExpressionResolver.concreteIndexNames(project, ignoreAliasesOptions, "*o");

        assertEquals(1, indexNamesIndexWildcard.length);
        assertEquals("foo_foo", indexNamesIndexWildcard[0]);

        indexNamesIndexWildcard = indexNameExpressionResolver.concreteIndexNames(project, ignoreAliasesOptions, "f*o");

        assertEquals(1, indexNamesIndexWildcard.length);
        assertEquals("foo_foo", indexNamesIndexWildcard[0]);

        IllegalArgumentException iae = expectThrows(
            IllegalArgumentException.class,
            () -> indexNameExpressionResolver.concreteIndexNames(project, ignoreAliasesOptions, "foo")
        );
        assertEquals(
            "The provided expression [foo] matches an alias, specify the corresponding concrete indices instead.",
            iae.getMessage()
        );

        // same as above, but DO NOT expand wildcards
        iae = expectThrows(
            IllegalArgumentException.class,
            () -> indexNameExpressionResolver.concreteIndexNames(
                project,
                IndicesOptions.fromOptions(false, randomBoolean(), false, false, true, false, true, false),
                "foo"
            )
        );
        assertEquals(
            "The provided expression [foo] matches an alias, specify the corresponding concrete indices instead.",
            iae.getMessage()
        );

        // when ignoreAliases option is not set, concreteIndexNames resolves the provided
        // expressions against the defined indices and aliases
        IndicesOptions indicesAndAliasesOptions = IndicesOptions.fromOptions(
            false,
            randomBoolean(),
            true,
            false,
            true,
            false,
            false,
            false
        );

        List<String> indexNames = Arrays.asList(indexNameExpressionResolver.concreteIndexNames(project, indicesAndAliasesOptions, "foo*"));
        assertEquals(2, indexNames.size());
        assertTrue(indexNames.contains("foo_foo"));
        assertTrue(indexNames.contains("bar_bar"));

        indexNames = Arrays.asList(indexNameExpressionResolver.concreteIndexNames(project, indicesAndAliasesOptions, "*o"));
        assertEquals(2, indexNames.size());
        assertTrue(indexNames.contains("foo_foo"));
        assertTrue(indexNames.contains("bar_bar"));

        indexNames = Arrays.asList(indexNameExpressionResolver.concreteIndexNames(project, indicesAndAliasesOptions, "f*o"));
        assertEquals(2, indexNames.size());
        assertTrue(indexNames.contains("foo_foo"));
        assertTrue(indexNames.contains("bar_bar"));

        indexNames = Arrays.asList(indexNameExpressionResolver.concreteIndexNames(project, indicesAndAliasesOptions, "foo"));
        assertEquals(2, indexNames.size());
        assertTrue(indexNames.contains("foo_foo"));
        assertTrue(indexNames.contains("bar_bar"));

        // same as above, but DO NOT expand wildcards
        indicesAndAliasesOptions = IndicesOptions.fromOptions(false, randomBoolean(), false, false, true, false, false, false);
        indexNames = Arrays.asList(indexNameExpressionResolver.concreteIndexNames(project, indicesAndAliasesOptions, "foo"));
        assertEquals(2, indexNames.size());
        assertTrue(indexNames.contains("foo_foo"));
        assertTrue(indexNames.contains("bar_bar"));
    }

    public void testHiddenAliasAndHiddenIndexResolution() {
        final String visibleIndex = "visible_index";
        final String hiddenIndex = "hidden_index";
        final String visibleAlias = "visible_alias";
        final String hiddenAlias = "hidden_alias";
        final String dottedHiddenAlias = ".hidden_alias";
        final String dottedHiddenIndex = ".hidden_index";

        IndicesOptions excludeHiddenOptions = IndicesOptions.fromOptions(false, true, true, false, false, true, false, false, false);
        IndicesOptions includeHiddenOptions = IndicesOptions.fromOptions(false, true, true, false, true, true, false, false, false);

        {
            // A visible index with a visible alias and a hidden index with a hidden alias
            ProjectMetadata project = ProjectMetadata.builder(new ProjectId(randomUUID()))
                .put(indexBuilder(visibleIndex).state(State.OPEN).putAlias(AliasMetadata.builder(visibleAlias)))
                .put(
                    indexBuilder(hiddenIndex, Settings.builder().put(INDEX_HIDDEN_SETTING.getKey(), true).build()).state(State.OPEN)
                        .putAlias(AliasMetadata.builder(hiddenAlias).isHidden(true))
                )
                .build();

            // A total wildcard should only be resolved to visible indices
            String[] indexNames;
            indexNames = indexNameExpressionResolver.concreteIndexNames(project, excludeHiddenOptions, "*");
            assertThat(Arrays.asList(indexNames), containsInAnyOrder(visibleIndex));

            // Unless hidden is specified in the options
            indexNames = indexNameExpressionResolver.concreteIndexNames(project, includeHiddenOptions, "*");
            assertThat(Arrays.asList(indexNames), containsInAnyOrder(visibleIndex, hiddenIndex));

            // Both hidden indices and hidden aliases should not be included in wildcard resolution
            indexNames = indexNameExpressionResolver.concreteIndexNames(project, excludeHiddenOptions, "hidden*", "visible*");
            assertThat(Arrays.asList(indexNames), containsInAnyOrder(visibleIndex));

            // unless it's specified in the options
            indexNames = indexNameExpressionResolver.concreteIndexNames(project, includeHiddenOptions, "hidden*", "visible*");
            assertThat(Arrays.asList(indexNames), containsInAnyOrder(visibleIndex, hiddenIndex));

            // Only visible aliases should be included in wildcard resolution
            indexNames = indexNameExpressionResolver.concreteIndexNames(project, excludeHiddenOptions, "*_alias");
            assertThat(Arrays.asList(indexNames), containsInAnyOrder(visibleIndex));

            // unless, again, it's specified in the options
            indexNames = indexNameExpressionResolver.concreteIndexNames(project, includeHiddenOptions, "*_alias");
            assertThat(Arrays.asList(indexNames), containsInAnyOrder(visibleIndex, hiddenIndex));

            // If we specify a hidden alias by name, the options shouldn't matter.
            indexNames = indexNameExpressionResolver.concreteIndexNames(project, includeHiddenOptions, hiddenAlias);
            assertThat(Arrays.asList(indexNames), containsInAnyOrder(hiddenIndex));

            indexNames = indexNameExpressionResolver.concreteIndexNames(project, excludeHiddenOptions, hiddenAlias);
            assertThat(Arrays.asList(indexNames), containsInAnyOrder(hiddenIndex));
        }

        {
            // A visible alias that points to one hidden and one visible index
            ProjectMetadata project = ProjectMetadata.builder(new ProjectId(randomUUID()))
                .put(indexBuilder(visibleIndex).state(State.OPEN).putAlias(AliasMetadata.builder(visibleAlias)))
                .put(
                    indexBuilder(hiddenIndex, Settings.builder().put(INDEX_HIDDEN_SETTING.getKey(), true).build()).state(State.OPEN)
                        .putAlias(AliasMetadata.builder(visibleAlias))
                )
                .build();

            // If the alias is resolved to concrete indices, it should resolve to all the indices it points to, hidden or not.
            String[] indexNames;
            indexNames = indexNameExpressionResolver.concreteIndexNames(project, excludeHiddenOptions, "*_alias");
            assertThat(Arrays.asList(indexNames), containsInAnyOrder(visibleIndex, hiddenIndex));
            indexNames = indexNameExpressionResolver.concreteIndexNames(project, includeHiddenOptions, "*_alias");
            assertThat(Arrays.asList(indexNames), containsInAnyOrder(visibleIndex, hiddenIndex));
            indexNames = indexNameExpressionResolver.concreteIndexNames(project, includeHiddenOptions, visibleAlias);
            assertThat(Arrays.asList(indexNames), containsInAnyOrder(visibleIndex, hiddenIndex));
            indexNames = indexNameExpressionResolver.concreteIndexNames(project, includeHiddenOptions, visibleAlias);
            assertThat(Arrays.asList(indexNames), containsInAnyOrder(visibleIndex, hiddenIndex));

            // total wildcards should also resolve both visible and hidden indices if there is a visible alias
            indexNames = indexNameExpressionResolver.concreteIndexNames(project, excludeHiddenOptions, "*");
            assertThat(Arrays.asList(indexNames), containsInAnyOrder(visibleIndex, hiddenIndex));
        }

        {
            // A hidden alias that points to one hidden and one visible index
            ProjectMetadata project = ProjectMetadata.builder(new ProjectId(randomUUID()))
                .put(indexBuilder(visibleIndex).state(State.OPEN).putAlias(AliasMetadata.builder(hiddenAlias).isHidden(true)))
                .put(
                    indexBuilder(hiddenIndex, Settings.builder().put(INDEX_HIDDEN_SETTING.getKey(), true).build()).state(State.OPEN)
                        .putAlias(AliasMetadata.builder(hiddenAlias).isHidden(true))
                )
                .build();

            String[] indexNames;
            indexNames = indexNameExpressionResolver.concreteIndexNames(project, excludeHiddenOptions, "*");
            assertThat(Arrays.asList(indexNames), containsInAnyOrder(visibleIndex));
            indexNames = indexNameExpressionResolver.concreteIndexNames(project, includeHiddenOptions, "*");
            assertThat(Arrays.asList(indexNames), containsInAnyOrder(visibleIndex, hiddenIndex));

            // A query that only matches the hidden resolves to no indices
            indexNames = indexNameExpressionResolver.concreteIndexNames(project, excludeHiddenOptions, "*_alias");
            assertThat(Arrays.asList(indexNames), empty());

            // But if we include hidden it should be resolved to both indices
            indexNames = indexNameExpressionResolver.concreteIndexNames(project, includeHiddenOptions, "*_alias");
            assertThat(Arrays.asList(indexNames), containsInAnyOrder(visibleIndex, hiddenIndex));

            // If we specify the alias by name it should resolve to both indices, regardless of if the options specify hidden
            indexNames = indexNameExpressionResolver.concreteIndexNames(project, excludeHiddenOptions, hiddenAlias);
            assertThat(Arrays.asList(indexNames), containsInAnyOrder(visibleIndex, hiddenIndex));
            indexNames = indexNameExpressionResolver.concreteIndexNames(project, includeHiddenOptions, hiddenAlias);
            assertThat(Arrays.asList(indexNames), containsInAnyOrder(visibleIndex, hiddenIndex));
        }

        {
            // A hidden alias with a dot-prefixed name that points to one hidden index with a dot prefix, and one hidden index without
            ProjectMetadata project = ProjectMetadata.builder(new ProjectId(randomUUID()))
                .put(
                    indexBuilder(dottedHiddenIndex, Settings.builder().put(INDEX_HIDDEN_SETTING.getKey(), true).build()).state(State.OPEN)
                        .putAlias(AliasMetadata.builder(dottedHiddenAlias).isHidden(true))
                )
                .put(
                    indexBuilder(hiddenIndex, Settings.builder().put(INDEX_HIDDEN_SETTING.getKey(), true).build()).state(State.OPEN)
                        .putAlias(AliasMetadata.builder(dottedHiddenAlias).isHidden(true))
                )
                .build();

            String[] indexNames;
            // A dot-prefixed pattern that includes only the hidden alias should resolve to both, regardless of the options
            indexNames = indexNameExpressionResolver.concreteIndexNames(project, includeHiddenOptions, ".hidden_a*");
            assertThat(Arrays.asList(indexNames), containsInAnyOrder(dottedHiddenIndex, hiddenIndex));
            indexNames = indexNameExpressionResolver.concreteIndexNames(project, excludeHiddenOptions, ".hidden_a*");
            assertThat(Arrays.asList(indexNames), containsInAnyOrder(dottedHiddenIndex, hiddenIndex));

            // A query that doesn't include the dot resolves to no indices
            indexNames = indexNameExpressionResolver.concreteIndexNames(project, excludeHiddenOptions, "*_alias");
            assertThat(Arrays.asList(indexNames), empty());

            // But should include both indices if the options do include hidden
            indexNames = indexNameExpressionResolver.concreteIndexNames(project, includeHiddenOptions, "*_alias");
            assertThat(Arrays.asList(indexNames), containsInAnyOrder(dottedHiddenIndex, hiddenIndex));
        }
    }

    public void testHiddenIndexWithVisibleAliasOverlappingNameResolution() {
        final String hiddenIndex = "my-hidden-index";
        final String hiddenAlias = "my-hidden-alias";
        final String visibleAlias = "my-visible-alias";

        IndicesOptions excludeHiddenOptions = IndicesOptions.fromOptions(false, true, true, false, false, true, false, false, false);
        IndicesOptions includeHiddenOptions = IndicesOptions.fromOptions(false, true, true, false, true, true, false, false, false);

        ProjectMetadata project = ProjectMetadata.builder(new ProjectId(randomUUID()))
            .put(
                indexBuilder(hiddenIndex, Settings.builder().put(INDEX_HIDDEN_SETTING.getKey(), true).build()).state(State.OPEN)
                    .putAlias(AliasMetadata.builder(hiddenAlias).isHidden(true))
                    .putAlias(AliasMetadata.builder(visibleAlias).build())
            )
            .build();

        String[] indexNames;
        indexNames = indexNameExpressionResolver.concreteIndexNames(project, excludeHiddenOptions, "my-*");
        assertThat(Arrays.asList(indexNames), containsInAnyOrder(hiddenIndex));

        indexNames = indexNameExpressionResolver.concreteIndexNames(project, excludeHiddenOptions, "my-hidden*");
        assertThat(Arrays.asList(indexNames), empty());
        indexNames = indexNameExpressionResolver.concreteIndexNames(project, excludeHiddenOptions, "my-*", "-my-visible*");
        assertThat(Arrays.asList(indexNames), empty());
        indexNames = indexNameExpressionResolver.concreteIndexNames(project, includeHiddenOptions, "my-hidden*", "-my-hidden-a*");
        assertThat(Arrays.asList(indexNames), empty());
    }

    /**
     * test resolving _all pattern (null, empty array or "_all") for random IndicesOptions
     */
    public void testConcreteIndicesAllPatternRandom() {
        for (int i = 0; i < 10; i++) {
            final String[] allIndices = switch (randomIntBetween(0, 2)) {
                case 0 -> null;
                case 1 -> new String[0];
                case 2 -> new String[] { Metadata.ALL };
                default -> throw new UnsupportedOperationException();
            };
            final IndicesOptions indicesOptions = IndicesOptions.fromOptions(
                randomBoolean(),
                randomBoolean(),
                randomBoolean(),
                randomBoolean()
            );

            {
                final ProjectMetadata project = ProjectMetadata.builder(new ProjectId(randomUUID())).build();
                IndexNameExpressionResolver.Context context = new IndexNameExpressionResolver.Context(
                    project,
                    indicesOptions,
                    SystemIndexAccessLevel.NONE
                );

                // with no indices, asking for all indices should return empty list or exception, depending on indices options
                if (indicesOptions.allowNoIndices()) {
                    String[] concreteIndices = indexNameExpressionResolver.concreteIndexNames(context, allIndices);
                    assertThat(concreteIndices, notNullValue());
                    assertThat(concreteIndices.length, equalTo(0));
                } else {
                    expectThrows(IndexNotFoundException.class, () -> indexNameExpressionResolver.concreteIndexNames(context, allIndices));
                }
            }

            {
                // with existing indices, asking for all indices should return all open/closed indices depending on options
                ProjectMetadata project = ProjectMetadata.builder(new ProjectId(randomUUID()))
                    .put(indexBuilder("aaa").state(State.OPEN).putAlias(AliasMetadata.builder("aaa_alias1")))
                    .put(indexBuilder("bbb").state(State.OPEN).putAlias(AliasMetadata.builder("bbb_alias1")))
                    .put(indexBuilder("ccc").state(State.CLOSE).putAlias(AliasMetadata.builder("ccc_alias1")))
                    .build();
                IndexNameExpressionResolver.Context context = new IndexNameExpressionResolver.Context(
                    project,
                    indicesOptions,
                    SystemIndexAccessLevel.NONE
                );
                if (indicesOptions.expandWildcardsOpen() || indicesOptions.expandWildcardsClosed() || indicesOptions.allowNoIndices()) {
                    String[] concreteIndices = indexNameExpressionResolver.concreteIndexNames(context, allIndices);
                    assertThat(concreteIndices, notNullValue());
                    int expectedNumberOfIndices = 0;
                    if (indicesOptions.expandWildcardsOpen()) {
                        expectedNumberOfIndices += 2;
                    }
                    if (indicesOptions.expandWildcardsClosed()) {
                        expectedNumberOfIndices += 1;
                    }
                    assertThat(concreteIndices.length, equalTo(expectedNumberOfIndices));
                } else {
                    expectThrows(IndexNotFoundException.class, () -> indexNameExpressionResolver.concreteIndexNames(context, allIndices));
                }
            }
        }
    }

    /**
     * test resolving wildcard pattern that matches no index of alias for random IndicesOptions
     */
    public void testConcreteIndicesWildcardNoMatch() {
        for (int i = 0; i < 10; i++) {
            IndicesOptions indicesOptions = IndicesOptions.fromOptions(randomBoolean(), randomBoolean(), randomBoolean(), randomBoolean());
            ProjectMetadata project = ProjectMetadata.builder(new ProjectId(randomUUID()))
                .put(indexBuilder("aaa").state(State.OPEN).putAlias(AliasMetadata.builder("aaa_alias1")))
                .put(indexBuilder("bbb").state(State.OPEN).putAlias(AliasMetadata.builder("bbb_alias1")))
                .put(indexBuilder("ccc").state(State.CLOSE).putAlias(AliasMetadata.builder("ccc_alias1")))
                .build();
            IndexNameExpressionResolver.Context context = new IndexNameExpressionResolver.Context(
                project,
                indicesOptions,
                SystemIndexAccessLevel.NONE
            );

            if (indicesOptions.allowNoIndices() == false
                || indicesOptions.expandWildcardExpressions() == false && indicesOptions.ignoreUnavailable() == false) {
                expectThrows(IndexNotFoundException.class, () -> indexNameExpressionResolver.concreteIndexNames(context, "Foo*"));
            } else {
                // asking for non existing wildcard pattern should return empty list or exception
                String[] concreteIndices = indexNameExpressionResolver.concreteIndexNames(context, "Foo*");
                assertThat(concreteIndices, notNullValue());
                assertThat(concreteIndices.length, equalTo(0));
            }
        }
    }

    public void testIsAllIndicesNull() {
        assertThat(IndexNameExpressionResolver.isAllIndices(null), equalTo(true));
    }

    public void testIsAllIndicesEmpty() {
        assertThat(IndexNameExpressionResolver.isAllIndices(List.of()), equalTo(true));
    }

    public void testIsAllIndicesExplicitAll() {
        assertThat(IndexNameExpressionResolver.isAllIndices(List.of("_all")), equalTo(true));
    }

    public void testIsAllIndicesExplicitAllPlusOther() {
        assertThat(IndexNameExpressionResolver.isAllIndices(List.of("_all", "other")), equalTo(false));
    }

    public void testIsNoneIndices() {
        assertThat(IndexNameExpressionResolver.isNoneExpression(new String[] { "*", "-*" }), equalTo(true));
    }

    public void testIsAllIndicesNormalIndexes() {
        assertThat(IndexNameExpressionResolver.isAllIndices(List.of("index1", "index2", "index3")), equalTo(false));
    }

    public void testIsAllIndicesWildcard() {
        assertThat(IndexNameExpressionResolver.isAllIndices(List.of("*")), equalTo(false));
    }

    public void testIsExplicitAllIndicesNull() {
        assertThat(IndexNameExpressionResolver.isExplicitAllPattern(null), equalTo(false));
    }

    public void testIsExplicitAllIndicesEmpty() {
        assertThat(IndexNameExpressionResolver.isExplicitAllPattern(List.of()), equalTo(false));
    }

    public void testIsExplicitAllIndicesExplicitAll() {
        assertThat(IndexNameExpressionResolver.isExplicitAllPattern(List.of("_all")), equalTo(true));
    }

    public void testIsExplicitAllIndicesExplicitAllPlusOther() {
        assertThat(IndexNameExpressionResolver.isExplicitAllPattern(List.of("_all", "other")), equalTo(false));
    }

    public void testIsExplicitAllIndicesNormalIndexes() {
        assertThat(IndexNameExpressionResolver.isExplicitAllPattern(List.of("index1", "index2", "index3")), equalTo(false));
    }

    public void testIsExplicitAllIndicesWildcard() {
        assertThat(IndexNameExpressionResolver.isExplicitAllPattern(List.of("*")), equalTo(false));
    }

    public void testIndexOptionsFailClosedIndicesAndAliases() {
        ProjectMetadata project = ProjectMetadata.builder(new ProjectId(randomUUID()))
            .put(
                indexBuilder("foo1-closed").state(IndexMetadata.State.CLOSE)
                    .putAlias(AliasMetadata.builder("foobar1-closed"))
                    .putAlias(AliasMetadata.builder("foobar2-closed"))
            )
            .put(indexBuilder("foo2-closed").state(IndexMetadata.State.CLOSE).putAlias(AliasMetadata.builder("foobar2-closed")))
            .put(indexBuilder("foo3").putAlias(AliasMetadata.builder("foobar2-closed")))
            .build();

        IndexNameExpressionResolver.Context contextICE = new IndexNameExpressionResolver.Context(
            project,
            IndicesOptions.strictExpandOpenAndForbidClosed(),
            SystemIndexAccessLevel.NONE
        );
        expectThrows(IndexClosedException.class, () -> indexNameExpressionResolver.concreteIndexNames(contextICE, "foo1-closed"));
        expectThrows(IndexClosedException.class, () -> indexNameExpressionResolver.concreteIndexNames(contextICE, "foobar1-closed"));

        IndexNameExpressionResolver.Context context = new IndexNameExpressionResolver.Context(
            project,
            IndicesOptions.fromOptions(
                true,
                contextICE.getOptions().allowNoIndices(),
                contextICE.getOptions().expandWildcardsOpen(),
                contextICE.getOptions().expandWildcardsClosed(),
                contextICE.getOptions()
            ),
            SystemIndexAccessLevel.NONE
        );
        String[] results = indexNameExpressionResolver.concreteIndexNames(context, "foo1-closed");
        assertThat(results, emptyArray());

        results = indexNameExpressionResolver.concreteIndexNames(context, "foobar1-closed");
        assertThat(results, emptyArray());

        context = new IndexNameExpressionResolver.Context(project, IndicesOptions.lenientExpandOpen(), SystemIndexAccessLevel.NONE);
        results = indexNameExpressionResolver.concreteIndexNames(context, "foo1-closed");
        assertThat(results, arrayWithSize(1));
        assertThat(results, arrayContaining("foo1-closed"));

        results = indexNameExpressionResolver.concreteIndexNames(context, "foobar1-closed");
        assertThat(results, arrayWithSize(1));
        assertThat(results, arrayContaining("foo1-closed"));

        // testing an alias pointing to three indices:
        context = new IndexNameExpressionResolver.Context(
            project,
            IndicesOptions.strictExpandOpenAndForbidClosed(),
            SystemIndexAccessLevel.NONE
        );
        try {
            indexNameExpressionResolver.concreteIndexNames(context, "foobar2-closed");
            fail("foo2-closed should be closed, but it is open");
        } catch (IndexClosedException e) {
            // expected
        }

        context = new IndexNameExpressionResolver.Context(
            project,
            IndicesOptions.fromOptions(
                true,
                context.getOptions().allowNoIndices(),
                context.getOptions().expandWildcardsOpen(),
                context.getOptions().expandWildcardsClosed(),
                context.getOptions()
            ),
            SystemIndexAccessLevel.NONE
        );
        results = indexNameExpressionResolver.concreteIndexNames(context, "foobar2-closed");
        assertThat(results, arrayWithSize(1));
        assertThat(results, arrayContaining("foo3"));

        context = new IndexNameExpressionResolver.Context(project, IndicesOptions.lenientExpandOpen(), SystemIndexAccessLevel.NONE);
        results = indexNameExpressionResolver.concreteIndexNames(context, "foobar2-closed");
        assertThat(results, arrayWithSize(3));
        assertThat(results, arrayContainingInAnyOrder("foo1-closed", "foo2-closed", "foo3"));
    }

    public void testDedupConcreteIndices() {
        ProjectMetadata project = ProjectMetadata.builder(new ProjectId(randomUUID()))
            .put(indexBuilder("index1").putAlias(AliasMetadata.builder("alias1")))
            .build();
        IndicesOptions[] indicesOptions = new IndicesOptions[] {
            IndicesOptions.strictExpandOpen(),
            IndicesOptions.strictExpand(),
            IndicesOptions.lenientExpandOpen(),
            IndicesOptions.strictExpandOpenAndForbidClosed() };
        for (IndicesOptions options : indicesOptions) {
            IndexNameExpressionResolver.Context context = new IndexNameExpressionResolver.Context(
                project,
                options,
                SystemIndexAccessLevel.NONE
            );
            String[] results = indexNameExpressionResolver.concreteIndexNames(context, "index1", "index1", "alias1");
            assertThat(results, equalTo(new String[] { "index1" }));
        }
    }

    public void testFilterClosedIndicesOnAliases() {
        ProjectMetadata project = ProjectMetadata.builder(new ProjectId(randomUUID()))
            .put(indexBuilder("test-0").state(State.OPEN).putAlias(AliasMetadata.builder("alias-0")))
            .put(indexBuilder("test-1").state(IndexMetadata.State.CLOSE).putAlias(AliasMetadata.builder("alias-1")))
            .build();

        IndexNameExpressionResolver.Context context = new IndexNameExpressionResolver.Context(
            project,
            IndicesOptions.lenientExpandOpen(),
            SystemIndexAccessLevel.NONE
        );
        String[] strings = indexNameExpressionResolver.concreteIndexNames(context, "alias-*");
        assertArrayEquals(new String[] { "test-0" }, strings);

        context = new IndexNameExpressionResolver.Context(project, IndicesOptions.strictExpandOpen(), SystemIndexAccessLevel.NONE);
        strings = indexNameExpressionResolver.concreteIndexNames(context, "alias-*");

        assertArrayEquals(new String[] { "test-0" }, strings);
    }

    public void testResolveExpressions() {
        ProjectMetadata project = ProjectMetadata.builder(Metadata.DEFAULT_PROJECT_ID)
            .put(indexBuilder("test-0").state(State.OPEN).putAlias(AliasMetadata.builder("alias-0").filter("{ \"term\": \"foo\"}")))
            .put(indexBuilder("test-1").state(State.OPEN).putAlias(AliasMetadata.builder("alias-1")))
            .build();

<<<<<<< HEAD
        assertEquals(Set.of("alias-0", "alias-1"), indexNameExpressionResolver.resolveExpressions(project, "alias-*"));
        assertEquals(Set.of("test-0", "alias-0", "alias-1"), indexNameExpressionResolver.resolveExpressions(project, "test-0", "alias-*"));
        assertEquals(
            Set.of("test-0", "test-1", "alias-0", "alias-1"),
            indexNameExpressionResolver.resolveExpressions(project, "test-*", "alias-*")
        );
        assertEquals(Set.of("test-1", "alias-1"), indexNameExpressionResolver.resolveExpressions(project, "*-1"));
=======
        assertEquals(resolvedExpressionsSet("alias-0", "alias-1"), indexNameExpressionResolver.resolveExpressions(state, "alias-*"));
        assertEquals(
            resolvedExpressionsSet("test-0", "alias-0", "alias-1"),
            indexNameExpressionResolver.resolveExpressions(state, "test-0", "alias-*")
        );
        assertEquals(
            resolvedExpressionsSet("test-0", "test-1", "alias-0", "alias-1"),
            indexNameExpressionResolver.resolveExpressions(state, "test-*", "alias-*")
        );
        assertEquals(resolvedExpressionsSet("test-1", "alias-1"), indexNameExpressionResolver.resolveExpressions(state, "*-1"));
>>>>>>> 34b7e60f
    }

    public void testFilteringAliases() {
        ProjectMetadata project = ProjectMetadata.builder(Metadata.DEFAULT_PROJECT_ID)
            .put(indexBuilder("test-0").state(State.OPEN).putAlias(AliasMetadata.builder("alias-0").filter("{ \"term\": \"foo\"}")))
            .put(indexBuilder("test-1").state(State.OPEN).putAlias(AliasMetadata.builder("alias-1")))
            .build();

<<<<<<< HEAD
        Set<String> resolvedExpressions = Set.of("alias-0", "alias-1");
        String[] strings = indexNameExpressionResolver.filteringAliases(project, "test-0", resolvedExpressions);
        assertArrayEquals(new String[] { "alias-0" }, strings);

        // concrete index supersedes filtering alias
        resolvedExpressions = Set.of("test-0", "alias-0", "alias-1");
        strings = indexNameExpressionResolver.filteringAliases(project, "test-0", resolvedExpressions);
        assertNull(strings);

        resolvedExpressions = Set.of("test-0", "test-1", "alias-0", "alias-1");
        strings = indexNameExpressionResolver.filteringAliases(project, "test-0", resolvedExpressions);
=======
        Set<ResolvedExpression> resolvedExpressions = resolvedExpressionsSet("alias-0", "alias-1");
        String[] strings = indexNameExpressionResolver.filteringAliases(state, "test-0", resolvedExpressions);
        assertArrayEquals(new String[] { "alias-0" }, strings);

        // concrete index supersedes filtering alias
        resolvedExpressions = Set.of(
            new ResolvedExpression("test-0"),
            new ResolvedExpression("alias-0"),
            new ResolvedExpression("alias-1")
        );
        strings = indexNameExpressionResolver.filteringAliases(state, "test-0", resolvedExpressions);
        assertNull(strings);

        resolvedExpressions = Set.of(
            new ResolvedExpression("test-0"),
            new ResolvedExpression("test-1"),
            new ResolvedExpression("alias-0"),
            new ResolvedExpression("alias-1")
        );
        strings = indexNameExpressionResolver.filteringAliases(state, "test-0", resolvedExpressions);
>>>>>>> 34b7e60f
        assertNull(strings);
    }

    public void testIndexAliases() {
        ProjectMetadata project = ProjectMetadata.builder(Metadata.DEFAULT_PROJECT_ID)
            .put(
                indexBuilder("test-0").state(State.OPEN)
                    .putAlias(AliasMetadata.builder("test-alias-0").filter("{ \"term\": \"foo\"}"))
                    .putAlias(AliasMetadata.builder("test-alias-1").filter("{ \"term\": \"foo\"}"))
                    .putAlias(AliasMetadata.builder("test-alias-non-filtering"))
<<<<<<< HEAD
            )
            .build();
        Set<String> resolvedExpressions = indexNameExpressionResolver.resolveExpressions(project, "test-*");
=======
            );
        ClusterState state = ClusterState.builder(new ClusterName("_name")).metadata(mdBuilder).build();
        Set<ResolvedExpression> resolvedExpressions = indexNameExpressionResolver.resolveExpressions(state, "test-*");
>>>>>>> 34b7e60f

        String[] strings = indexNameExpressionResolver.indexAliases(project, "test-0", x -> true, x -> true, true, resolvedExpressions);
        Arrays.sort(strings);
        assertArrayEquals(new String[] { "test-alias-0", "test-alias-1", "test-alias-non-filtering" }, strings);

        strings = indexNameExpressionResolver.indexAliases(
            project,
            "test-0",
            x -> x.alias().equals("test-alias-1"),
            x -> false,
            true,
            resolvedExpressions
        );
        assertArrayEquals(null, strings);
    }

    public void testIndexAliasesDataStreamAliases() {
        final String dataStreamName1 = "logs-foobar";
        final String dataStreamName2 = "logs-barbaz";
        IndexMetadata backingIndex1 = createBackingIndex(dataStreamName1, 1).build();
        IndexMetadata backingIndex2 = createBackingIndex(dataStreamName2, 1).build();
        ProjectMetadata.Builder projectBuilder = ProjectMetadata.builder(Metadata.DEFAULT_PROJECT_ID)
            .put(backingIndex1, false)
            .put(backingIndex2, false)
            .put(newInstance(dataStreamName1, List.of(backingIndex1.getIndex())))
            .put(newInstance(dataStreamName2, List.of(backingIndex2.getIndex())));
        projectBuilder.put("logs_foo", dataStreamName1, null, "{ \"term\": \"foo\"}");
        projectBuilder.put("logs", dataStreamName1, null, "{ \"term\": \"logs\"}");
        projectBuilder.put("logs_bar", dataStreamName1, null, null);
        projectBuilder.put("logs_baz", dataStreamName2, null, "{ \"term\": \"logs\"}");
        projectBuilder.put("logs_baz2", dataStreamName2, null, null);
        ProjectMetadata project = projectBuilder.build();
        {
            // Only resolve aliases with with that refer to dataStreamName1
<<<<<<< HEAD
            Set<String> resolvedExpressions = indexNameExpressionResolver.resolveExpressions(project, "l*");
=======
            Set<ResolvedExpression> resolvedExpressions = indexNameExpressionResolver.resolveExpressions(state, "l*");
>>>>>>> 34b7e60f
            String index = backingIndex1.getIndex().getName();
            String[] result = indexNameExpressionResolver.indexAliases(project, index, x -> true, x -> true, true, resolvedExpressions);
            assertThat(result, arrayContainingInAnyOrder("logs_foo", "logs", "logs_bar"));
        }
        {
            // Only resolve aliases with with that refer to dataStreamName2
<<<<<<< HEAD
            Set<String> resolvedExpressions = indexNameExpressionResolver.resolveExpressions(project, "l*");
=======
            Set<ResolvedExpression> resolvedExpressions = indexNameExpressionResolver.resolveExpressions(state, "l*");
>>>>>>> 34b7e60f
            String index = backingIndex2.getIndex().getName();
            String[] result = indexNameExpressionResolver.indexAliases(project, index, x -> true, x -> true, true, resolvedExpressions);
            assertThat(result, arrayContainingInAnyOrder("logs_baz", "logs_baz2"));
        }
        {
            // Null is returned, because skipping identity check and resolvedExpressions contains the backing index name
<<<<<<< HEAD
            Set<String> resolvedExpressions = indexNameExpressionResolver.resolveExpressions(project, "l*");
=======
            Set<ResolvedExpression> resolvedExpressions = indexNameExpressionResolver.resolveExpressions(state, "l*");
>>>>>>> 34b7e60f
            String index = backingIndex2.getIndex().getName();
            String[] result = indexNameExpressionResolver.indexAliases(project, index, x -> true, x -> true, false, resolvedExpressions);
            assertThat(result, nullValue());
        }
        {
            // Null is returned, because the wildcard expands to a list of aliases containing an unfiltered alias for dataStreamName1
<<<<<<< HEAD
            Set<String> resolvedExpressions = indexNameExpressionResolver.resolveExpressions(project, "l*");
=======
            Set<ResolvedExpression> resolvedExpressions = indexNameExpressionResolver.resolveExpressions(state, "l*");
>>>>>>> 34b7e60f
            String index = backingIndex1.getIndex().getName();
            String[] result = indexNameExpressionResolver.indexAliases(
                project,
                index,
                x -> true,
                DataStreamAlias::filteringRequired,
                true,
                resolvedExpressions
            );
            assertThat(result, nullValue());
        }
        {
            // Null is returned, because an unfiltered alias is targeting the same data stream
<<<<<<< HEAD
            Set<String> resolvedExpressions = indexNameExpressionResolver.resolveExpressions(project, "logs_bar", "logs");
=======
            Set<ResolvedExpression> resolvedExpressions = indexNameExpressionResolver.resolveExpressions(state, "logs_bar", "logs");
>>>>>>> 34b7e60f
            String index = backingIndex1.getIndex().getName();
            String[] result = indexNameExpressionResolver.indexAliases(
                project,
                index,
                x -> true,
                DataStreamAlias::filteringRequired,
                true,
                resolvedExpressions
            );
            assertThat(result, nullValue());
        }
        {
            // The filtered alias is returned because although we target the data stream name, skipIdentity is true
<<<<<<< HEAD
            Set<String> resolvedExpressions = indexNameExpressionResolver.resolveExpressions(project, dataStreamName1, "logs");
=======
            Set<ResolvedExpression> resolvedExpressions = indexNameExpressionResolver.resolveExpressions(state, dataStreamName1, "logs");
>>>>>>> 34b7e60f
            String index = backingIndex1.getIndex().getName();
            String[] result = indexNameExpressionResolver.indexAliases(
                project,
                index,
                x -> true,
                DataStreamAlias::filteringRequired,
                true,
                resolvedExpressions
            );
            assertThat(result, arrayContainingInAnyOrder("logs"));
        }
        {
            // Null is returned because we target the data stream name and skipIdentity is false
<<<<<<< HEAD
            Set<String> resolvedExpressions = indexNameExpressionResolver.resolveExpressions(project, dataStreamName1, "logs");
=======
            Set<ResolvedExpression> resolvedExpressions = indexNameExpressionResolver.resolveExpressions(state, dataStreamName1, "logs");
>>>>>>> 34b7e60f
            String index = backingIndex1.getIndex().getName();
            String[] result = indexNameExpressionResolver.indexAliases(
                project,
                index,
                x -> true,
                DataStreamAlias::filteringRequired,
                false,
                resolvedExpressions
            );
            assertThat(result, nullValue());
        }
    }

    public void testIndexAliasesSkipIdentity() {
        ProjectMetadata project = ProjectMetadata.builder(Metadata.DEFAULT_PROJECT_ID)
            .put(
                indexBuilder("test-0").state(State.OPEN)
                    .putAlias(AliasMetadata.builder("test-alias"))
                    .putAlias(AliasMetadata.builder("other-alias"))
            )
            .build();

<<<<<<< HEAD
        Set<String> resolvedExpressions = Set.of("test-0", "test-alias");
        String[] aliases = indexNameExpressionResolver.indexAliases(project, "test-0", x -> true, x -> true, false, resolvedExpressions);
=======
        Set<ResolvedExpression> resolvedExpressions = resolvedExpressionsSet("test-0", "test-alias");
        String[] aliases = indexNameExpressionResolver.indexAliases(state, "test-0", x -> true, x -> true, false, resolvedExpressions);
>>>>>>> 34b7e60f
        assertNull(aliases);
        aliases = indexNameExpressionResolver.indexAliases(project, "test-0", x -> true, x -> true, true, resolvedExpressions);
        assertArrayEquals(new String[] { "test-alias" }, aliases);

<<<<<<< HEAD
        resolvedExpressions = Collections.singleton("other-alias");
        aliases = indexNameExpressionResolver.indexAliases(project, "test-0", x -> true, x -> true, false, resolvedExpressions);
=======
        resolvedExpressions = Collections.singleton(new ResolvedExpression("other-alias"));
        aliases = indexNameExpressionResolver.indexAliases(state, "test-0", x -> true, x -> true, false, resolvedExpressions);
>>>>>>> 34b7e60f
        assertArrayEquals(new String[] { "other-alias" }, aliases);
        aliases = indexNameExpressionResolver.indexAliases(project, "test-0", x -> true, x -> true, true, resolvedExpressions);
        assertArrayEquals(new String[] { "other-alias" }, aliases);
    }

    public void testConcreteWriteIndexSuccessful() {
        boolean testZeroWriteIndex = randomBoolean();
        ProjectMetadata project = ProjectMetadata.builder(Metadata.DEFAULT_PROJECT_ID)
            .put(
                indexBuilder("test-0").state(State.OPEN)
                    .putAlias(AliasMetadata.builder("test-alias").writeIndex(testZeroWriteIndex ? true : null))
            )
            .build();

        String[] strings = indexNameExpressionResolver.indexAliases(
            project,
            "test-0",
            x -> true,
            x -> true,
            true,
            resolvedExpressionsSet("test-0", "test-alias")
        );
        Arrays.sort(strings);
        assertArrayEquals(new String[] { "test-alias" }, strings);
        IndicesRequest request = new IndicesRequest() {

            @Override
            public String[] indices() {
                return new String[] { "test-alias" };
            }

            @Override
            public IndicesOptions indicesOptions() {
                return IndicesOptions.strictSingleIndexNoExpandForbidClosed();
            }

        };
        Index writeIndex = indexNameExpressionResolver.concreteWriteIndex(project, request);
        assertThat(writeIndex.getName(), equalTo("test-0"));

        project = ProjectMetadata.builder(project)
            .put(
                indexBuilder("test-1").putAlias(
                    AliasMetadata.builder("test-alias").writeIndex(testZeroWriteIndex ? randomFrom(false, null) : true)
                )
            )
            .build();
        writeIndex = indexNameExpressionResolver.concreteWriteIndex(project, request);
        assertThat(writeIndex.getName(), equalTo(testZeroWriteIndex ? "test-0" : "test-1"));
    }

    public void testConcreteWriteIndexWithInvalidIndicesRequest() {
        ProjectMetadata project = ProjectMetadata.builder(new ProjectId(randomUUID()))
            .put(indexBuilder("test-0").state(State.OPEN).putAlias(AliasMetadata.builder("test-alias")))
            .build();
        Function<String[], IndicesRequest> requestGen = (indices) -> new IndicesRequest() {

            @Override
            public String[] indices() {
                return indices;
            }

            @Override
            public IndicesOptions indicesOptions() {
                return IndicesOptions.strictSingleIndexNoExpandForbidClosed();
            }

        };
        IllegalArgumentException exception = expectThrows(
            IllegalArgumentException.class,
            () -> indexNameExpressionResolver.concreteWriteIndex(project, requestGen.apply(null))
        );
        assertThat(exception.getMessage(), equalTo("indices request must specify a single index expression"));
        exception = expectThrows(
            IllegalArgumentException.class,
            () -> indexNameExpressionResolver.concreteWriteIndex(project, requestGen.apply(new String[] { "too", "many" }))
        );
        assertThat(exception.getMessage(), equalTo("indices request must specify a single index expression"));

    }

    public void testConcreteWriteIndexWithWildcardExpansion() {
        boolean testZeroWriteIndex = randomBoolean();
        ProjectMetadata project = ProjectMetadata.builder(Metadata.DEFAULT_PROJECT_ID)
            .put(
                indexBuilder("test-1").state(State.OPEN)
                    .putAlias(AliasMetadata.builder("test-alias").writeIndex(testZeroWriteIndex ? true : null))
            )
            .put(
                indexBuilder("test-0").state(State.OPEN)
                    .putAlias(AliasMetadata.builder("test-alias").writeIndex(testZeroWriteIndex ? randomFrom(false, null) : true))
            )
            .build();
        String[] strings = indexNameExpressionResolver.indexAliases(
            project,
            "test-0",
            x -> true,
            x -> true,
            true,
            resolvedExpressionsSet("test-0", "test-1", "test-alias")
        );
        Arrays.sort(strings);
        assertArrayEquals(new String[] { "test-alias" }, strings);
        IndicesRequest request = new IndicesRequest() {

            @Override
            public String[] indices() {
                return new String[] { "test-*" };
            }

            @Override
            public IndicesOptions indicesOptions() {
                return IndicesOptions.strictExpandOpenAndForbidClosed();
            }

        };

        IllegalArgumentException exception = expectThrows(
            IllegalArgumentException.class,
            () -> indexNameExpressionResolver.concreteWriteIndex(project, request)
        );
        assertThat(
            exception.getMessage(),
            equalTo("The index expression [test-*] and options provided did not point to a single write-index")
        );
    }

    public void testConcreteWriteIndexWithNoWriteIndexWithSingleIndex() {
        ProjectMetadata project = ProjectMetadata.builder(Metadata.DEFAULT_PROJECT_ID)
            .put(indexBuilder("test-0").state(State.OPEN).putAlias(AliasMetadata.builder("test-alias").writeIndex(false)))
            .build();
        String[] strings = indexNameExpressionResolver.indexAliases(
            project,
            "test-0",
            x -> true,
            x -> true,
            true,
            resolvedExpressionsSet("test-0", "test-alias")
        );
        Arrays.sort(strings);
        assertArrayEquals(new String[] { "test-alias" }, strings);
        DocWriteRequest<?> request = randomFrom(
            new IndexRequest("test-alias"),
            new UpdateRequest("test-alias", "_id"),
            new DeleteRequest("test-alias")
        );
        IllegalArgumentException exception = expectThrows(
            IllegalArgumentException.class,
            () -> indexNameExpressionResolver.concreteWriteIndex(project, request.indicesOptions(), request.indices()[0], false, false)
        );
        assertThat(
            exception.getMessage(),
            equalTo(
                "no write index is defined for alias [test-alias]."
                    + " The write index may be explicitly disabled using is_write_index=false or the alias points to multiple"
                    + " indices without one being designated as a write index"
            )
        );
    }

    public void testConcreteWriteIndexWithNoWriteIndexWithMultipleIndices() {
        ProjectMetadata project = ProjectMetadata.builder(Metadata.DEFAULT_PROJECT_ID)
            .put(indexBuilder("test-0").state(State.OPEN).putAlias(AliasMetadata.builder("test-alias").writeIndex(randomFrom(false, null))))
            .put(indexBuilder("test-1").state(State.OPEN).putAlias(AliasMetadata.builder("test-alias").writeIndex(randomFrom(false, null))))
            .build();
        String[] strings = indexNameExpressionResolver.indexAliases(
            project,
            "test-0",
            x -> true,
            x -> true,
            true,
            Set.of(new ResolvedExpression("test-0"), new ResolvedExpression("test-1"), new ResolvedExpression("test-alias"))
        );
        Arrays.sort(strings);
        assertArrayEquals(new String[] { "test-alias" }, strings);
        DocWriteRequest<?> request = randomFrom(
            new IndexRequest("test-alias"),
            new UpdateRequest("test-alias", "_id"),
            new DeleteRequest("test-alias")
        );
        IllegalArgumentException exception = expectThrows(
            IllegalArgumentException.class,
            () -> indexNameExpressionResolver.concreteWriteIndex(project, request.indicesOptions(), request.indices()[0], false, false)
        );
        assertThat(
            exception.getMessage(),
            equalTo(
                "no write index is defined for alias [test-alias]."
                    + " The write index may be explicitly disabled using is_write_index=false or the alias points to multiple"
                    + " indices without one being designated as a write index"
            )
        );
    }

    public void testAliasResolutionNotAllowingMultipleIndices() {
        boolean test0WriteIndex = randomBoolean();
        ProjectMetadata project = ProjectMetadata.builder(Metadata.DEFAULT_PROJECT_ID)
            .put(
                indexBuilder("test-0").state(State.OPEN)
                    .putAlias(AliasMetadata.builder("test-alias").writeIndex(randomFrom(test0WriteIndex, null)))
            )
            .put(
                indexBuilder("test-1").state(State.OPEN)
                    .putAlias(AliasMetadata.builder("test-alias").writeIndex(randomFrom(test0WriteIndex == false, null)))
            )
            .build();
        String[] strings = indexNameExpressionResolver.indexAliases(
            project,
            "test-0",
            x -> true,
            x -> true,
            true,
            resolvedExpressionsSet("test-0", "test-1", "test-alias")
        );
        Arrays.sort(strings);
        assertArrayEquals(new String[] { "test-alias" }, strings);
        IllegalArgumentException exception = expectThrows(
            IllegalArgumentException.class,
            () -> indexNameExpressionResolver.concreteIndexNames(
                project,
                IndicesOptions.strictSingleIndexNoExpandForbidClosed(),
                "test-alias"
            )
        );
        assertThat(exception.getMessage(), endsWith(", can't execute a single index op"));
    }

    public void testDeleteIndexIgnoresAliases() {
        ProjectMetadata project = ProjectMetadata.builder(Metadata.DEFAULT_PROJECT_ID)
            .put(indexBuilder("test-index").state(State.OPEN).putAlias(AliasMetadata.builder("test-alias")))
            .put(indexBuilder("index").state(State.OPEN).putAlias(AliasMetadata.builder("test-alias2")))
            .build();
        ClusterState state = ClusterState.builder(ClusterName.DEFAULT).putProjectMetadata(project).build();
        {
            IndexNotFoundException infe = expectThrows(
                IndexNotFoundException.class,
                () -> indexNameExpressionResolver.concreteIndexNames(project, new DeleteIndexRequest("does_not_exist"))
            );
            assertEquals("does_not_exist", infe.getIndex().getName());
            assertEquals("no such index [does_not_exist]", infe.getMessage());
        }
        {
            // same delete request but with request options that DO NOT expand wildcards
            DeleteIndexRequest request = new DeleteIndexRequest("does_not_exist").indicesOptions(
                IndicesOptions.builder().wildcardOptions(doNotExpandWildcards()).build()
            );
            IndexNotFoundException infe = expectThrows(
                IndexNotFoundException.class,
                () -> indexNameExpressionResolver.concreteIndexNames(project, request)
            );
            assertEquals("does_not_exist", infe.getIndex().getName());
            assertEquals("no such index [does_not_exist]", infe.getMessage());
        }
        {
            IllegalArgumentException iae = expectThrows(
                IllegalArgumentException.class,
                () -> indexNameExpressionResolver.concreteIndexNames(project, new DeleteIndexRequest("test-alias"))
            );
            assertEquals(
                "The provided expression [test-alias] matches an alias, specify the corresponding concrete indices instead.",
                iae.getMessage()
            );
        }
        {
            // same delete request but with request options that DO NOT expand wildcards
            DeleteIndexRequest request = new DeleteIndexRequest("test-alias").indicesOptions(
                IndicesOptions.fromOptions(false, true, false, false, false, false, true, false)
            );
            IllegalArgumentException iae = expectThrows(
                IllegalArgumentException.class,
                () -> indexNameExpressionResolver.concreteIndexNames(project, request)
            );
            assertEquals(
                "The provided expression [test-alias] matches an alias, specify the corresponding concrete indices instead.",
                iae.getMessage()
            );
        }
        {
            DeleteIndexRequest deleteIndexRequest = new DeleteIndexRequest("test-alias");
            deleteIndexRequest.indicesOptions(IndicesOptions.fromOptions(true, true, true, true, false, false, true, false));
            String[] indices = indexNameExpressionResolver.concreteIndexNames(project, deleteIndexRequest);
            assertEquals(0, indices.length);
        }
        {
            // same request as above but with request options that DO NOT expand wildcards
            DeleteIndexRequest deleteIndexRequest = new DeleteIndexRequest("test-alias");
            deleteIndexRequest.indicesOptions(IndicesOptions.fromOptions(true, true, false, false, false, false, true, false));
            String[] indices = indexNameExpressionResolver.concreteIndexNames(project, deleteIndexRequest);
            assertEquals(0, indices.length);
        }
        {
            DeleteIndexRequest deleteIndexRequest = new DeleteIndexRequest("test-a*");
            deleteIndexRequest.indicesOptions(IndicesOptions.fromOptions(randomBoolean(), false, true, true, false, false, true, false));
            IndexNotFoundException infe = expectThrows(
                IndexNotFoundException.class,
                () -> indexNameExpressionResolver.concreteIndexNames(project, deleteIndexRequest)
            );
            assertEquals(infe.getIndex().getName(), "test-a*");
        }
        {
            String[] indices = indexNameExpressionResolver.concreteIndexNames(project, new DeleteIndexRequest("test-a*"));
            assertEquals(0, indices.length);
        }
        {
            String[] indices = indexNameExpressionResolver.concreteIndexNames(project, new DeleteIndexRequest("test-index"));
            assertEquals(1, indices.length);
            assertEquals("test-index", indices[0]);
        }
        {
            String[] indices = indexNameExpressionResolver.concreteIndexNames(
                project,
                new DeleteIndexRequest("test-index").indicesOptions(
                    IndicesOptions.fromOptions(false, true, false, false, false, false, false, false)
                )
            );
            assertEquals(1, indices.length);
            assertEquals("test-index", indices[0]);
        }
        {
            String[] indices = indexNameExpressionResolver.concreteIndexNames(project, new DeleteIndexRequest("test-*"));
            assertEquals(1, indices.length);
            assertEquals("test-index", indices[0]);
        }
    }

    public void testIndicesAliasesRequestIgnoresAliases() {
        ProjectMetadata project = ProjectMetadata.builder(new ProjectId(randomUUID()))
            .put(indexBuilder("test-index").state(State.OPEN).putAlias(AliasMetadata.builder("test-alias")))
            .put(indexBuilder("index").state(State.OPEN).putAlias(AliasMetadata.builder("test-alias2")))
            .build();
        {
            IndicesAliasesRequest.AliasActions aliasActions = IndicesAliasesRequest.AliasActions.add().index("test-alias");
            IllegalArgumentException iae = expectThrows(
                IllegalArgumentException.class,
                () -> indexNameExpressionResolver.concreteIndexNames(project, aliasActions)
            );
            assertEquals(
                "The provided expression [test-alias] matches an alias, " + "specify the corresponding concrete indices instead.",
                iae.getMessage()
            );
        }
        {
            IndicesAliasesRequest.AliasActions aliasActions = IndicesAliasesRequest.AliasActions.add().index("test-a*");
            IndexNotFoundException infe = expectThrows(
                IndexNotFoundException.class,
                () -> indexNameExpressionResolver.concreteIndexNames(project, aliasActions)
            );
            assertEquals("test-a*", infe.getIndex().getName());
        }
        {
            IndicesAliasesRequest.AliasActions aliasActions = IndicesAliasesRequest.AliasActions.add().index("test-index");
            String[] indices = indexNameExpressionResolver.concreteIndexNames(project, aliasActions);
            assertEquals(1, indices.length);
            assertEquals("test-index", indices[0]);
        }
        {
            IndicesAliasesRequest.AliasActions aliasActions = IndicesAliasesRequest.AliasActions.add().index("test-*");
            String[] indices = indexNameExpressionResolver.concreteIndexNames(project, aliasActions);
            assertEquals(1, indices.length);
            assertEquals("test-index", indices[0]);
        }
        {
            IndicesAliasesRequest.AliasActions aliasActions = IndicesAliasesRequest.AliasActions.remove().index("test-alias");
            IllegalArgumentException iae = expectThrows(
                IllegalArgumentException.class,
                () -> indexNameExpressionResolver.concreteIndexNames(project, aliasActions)
            );
            assertEquals(
                "The provided expression [test-alias] matches an alias, " + "specify the corresponding concrete indices instead.",
                iae.getMessage()
            );
        }
        {
            IndicesAliasesRequest.AliasActions aliasActions = IndicesAliasesRequest.AliasActions.remove().index("test-a*");
            IndexNotFoundException infe = expectThrows(
                IndexNotFoundException.class,
                () -> indexNameExpressionResolver.concreteIndexNames(project, aliasActions)
            );
            assertEquals("test-a*", infe.getIndex().getName());
        }
        {
            IndicesAliasesRequest.AliasActions aliasActions = IndicesAliasesRequest.AliasActions.remove().index("test-index");
            String[] indices = indexNameExpressionResolver.concreteIndexNames(project, aliasActions);
            assertEquals(1, indices.length);
            assertEquals("test-index", indices[0]);
        }
        {
            IndicesAliasesRequest.AliasActions aliasActions = IndicesAliasesRequest.AliasActions.remove().index("test-*");
            String[] indices = indexNameExpressionResolver.concreteIndexNames(project, aliasActions);
            assertEquals(1, indices.length);
            assertEquals("test-index", indices[0]);
        }
        {
            IndicesAliasesRequest.AliasActions aliasActions = IndicesAliasesRequest.AliasActions.removeIndex().index("test-alias");
            IllegalArgumentException iae = expectThrows(
                IllegalArgumentException.class,
                () -> indexNameExpressionResolver.concreteIndexNames(project, aliasActions)
            );
            assertEquals(
                "The provided expression [test-alias] matches an alias, " + "specify the corresponding concrete indices instead.",
                iae.getMessage()
            );
        }
        {
            IndicesAliasesRequest.AliasActions aliasActions = IndicesAliasesRequest.AliasActions.removeIndex().index("test-a*");
            IndexNotFoundException infe = expectThrows(
                IndexNotFoundException.class,
                () -> indexNameExpressionResolver.concreteIndexNames(project, aliasActions)
            );
            assertEquals("test-a*", infe.getIndex().getName());
        }
        {
            IndicesAliasesRequest.AliasActions aliasActions = IndicesAliasesRequest.AliasActions.removeIndex().index("test-index");
            String[] indices = indexNameExpressionResolver.concreteIndexNames(project, aliasActions);
            assertEquals(1, indices.length);
            assertEquals("test-index", indices[0]);
        }
        {
            IndicesAliasesRequest.AliasActions aliasActions = IndicesAliasesRequest.AliasActions.removeIndex().index("test-*");
            String[] indices = indexNameExpressionResolver.concreteIndexNames(project, aliasActions);
            assertEquals(1, indices.length);
            assertEquals("test-index", indices[0]);
        }
    }

    public void testIndicesAliasesRequestTargetDataStreams() {
        final String dataStreamName = "my-data-stream";
        IndexMetadata backingIndex = createBackingIndex(dataStreamName, 1).build();

        ProjectMetadata project = ProjectMetadata.builder(new ProjectId(randomUUID()))
            .put(backingIndex, false)
            .put(newInstance(dataStreamName, List.of(backingIndex.getIndex())))
            .build();

        {
            IndicesAliasesRequest.AliasActions aliasActions = IndicesAliasesRequest.AliasActions.add().index(dataStreamName);
            assertThat(
                indexNameExpressionResolver.concreteIndexNames(project, aliasActions),
                arrayContaining(backingIndexEqualTo(dataStreamName, 1))
            );
        }

        {
            IndicesAliasesRequest.AliasActions aliasActions = IndicesAliasesRequest.AliasActions.add().index("my-data-*").alias("my-data");
            assertThat(
                indexNameExpressionResolver.concreteIndexNames(project, aliasActions),
                arrayContaining(backingIndexEqualTo(dataStreamName, 1))
            );
        }

        {
            IndicesAliasesRequest.AliasActions aliasActions = IndicesAliasesRequest.AliasActions.add()
                .index(dataStreamName)
                .alias("my-data");
            assertThat(
                indexNameExpressionResolver.concreteIndexNames(project, aliasActions),
                arrayContaining(backingIndexEqualTo(dataStreamName, 1))
            );
        }
    }

    public void testInvalidIndex() {
        ProjectMetadata project = ProjectMetadata.builder(new ProjectId(randomUUID())).put(indexBuilder("test")).build();
        IndexNameExpressionResolver.Context context = new IndexNameExpressionResolver.Context(
            project,
            IndicesOptions.lenientExpandOpen(),
            SystemIndexAccessLevel.NONE
        );

        InvalidIndexNameException iine = expectThrows(
            InvalidIndexNameException.class,
            () -> indexNameExpressionResolver.concreteIndexNames(context, "_foo")
        );
        assertEquals("Invalid index name [_foo], must not start with '_'.", iine.getMessage());
    }

    public void testIgnoreThrottled() {
        ProjectMetadata project = ProjectMetadata.builder(Metadata.DEFAULT_PROJECT_ID)
            .put(
                indexBuilder("test-index", Settings.builder().put("index.frozen", true).build()).state(State.OPEN)
                    .putAlias(AliasMetadata.builder("test-alias"))
            )
            .put(
                indexBuilder("index", Settings.builder().put(IndexSettings.INDEX_SEARCH_THROTTLED.getKey(), true).build()).state(State.OPEN)
                    .putAlias(AliasMetadata.builder("test-alias2"))
            )
            .put(
                indexBuilder("index-closed", Settings.builder().put("index.frozen", true).build()).state(State.CLOSE)
                    .putAlias(AliasMetadata.builder("test-alias-closed"))
            )
            .build();
        {
            Index[] indices = indexNameExpressionResolver.concreteIndices(
                project,
                IndicesOptions.STRICT_EXPAND_OPEN_FORBID_CLOSED_IGNORE_THROTTLED,
                "*"
            );
            assertEquals(1, indices.length);
            assertEquals("index", indices[0].getName());
        }
        {
            Index[] indices = indexNameExpressionResolver.concreteIndices(
                project,
                IndicesOptions.STRICT_EXPAND_OPEN_FORBID_CLOSED,
                "test-alias"
            );
            assertEquals(1, indices.length);
            assertEquals("test-index", indices[0].getName());
        }
        {
            Index[] indices = indexNameExpressionResolver.concreteIndices(
                project,
                IndicesOptions.STRICT_EXPAND_OPEN_FORBID_CLOSED_IGNORE_THROTTLED,
                "test-alias"
            );
            assertEquals(0, indices.length);
        }
        {
            Index[] indices = indexNameExpressionResolver.concreteIndices(
                project,
                IndicesOptions.STRICT_EXPAND_OPEN_FORBID_CLOSED_IGNORE_THROTTLED,
                "test-*"
            );
            assertEquals(1, indices.length);
            assertEquals("index", indices[0].getName());
        }
        {
            Index[] indices = indexNameExpressionResolver.concreteIndices(
                project,
                IndicesOptions.STRICT_EXPAND_OPEN_FORBID_CLOSED_IGNORE_THROTTLED,
                "ind*",
                "test-index"
            );
            assertEquals(1, indices.length);
            Arrays.sort(indices, Index.COMPARE_BY_NAME);
            assertEquals("index", indices[0].getName());
        }

        {
            Index[] indices = indexNameExpressionResolver.concreteIndices(
                project,
                new IndicesOptions(
                    IndicesOptions.ConcreteTargetOptions.ERROR_WHEN_UNAVAILABLE_TARGETS,
                    IndicesOptions.WildcardOptions.DEFAULT,
                    IndicesOptions.GatekeeperOptions.builder().ignoreThrottled(true).build(),
                    IndicesOptions.SelectorOptions.DEFAULT
                ),
                "ind*",
                "test-index"
            );
            assertEquals(1, indices.length);
            Arrays.sort(indices, Index.COMPARE_BY_NAME);
            assertEquals("index", indices[0].getName());
        }
        {
            Index[] indices = indexNameExpressionResolver.concreteIndices(
                project,
                IndicesOptions.builder().wildcardOptions(IndicesOptions.WildcardOptions.builder().matchClosed(true)).build(),
                "ind*",
                "test-index"
            );
            assertEquals(3, indices.length);
            Arrays.sort(indices, Index.COMPARE_BY_NAME);
            assertEquals("index", indices[0].getName());
            assertEquals("index-closed", indices[1].getName());
            assertEquals("test-index", indices[2].getName());
        }
    }

    public void testFullWildcardSystemIndexResolutionWithExpandHiddenAllowed() {
        ProjectMetadata state = systemIndexTestClusterState();
        SearchRequest request = new SearchRequest(randomFrom("*", "_all"));
        request.indicesOptions(IndicesOptions.strictExpandHidden());

        String[] indexNames = indexNameExpressionResolver.concreteIndexNames(state, request);
        assertThat(indexNames, arrayContainingInAnyOrder("some-other-index", ".ml-stuff", ".ml-meta", ".watches"));
    }

    public void testWildcardSystemIndexResolutionMultipleMatchesAllowed() {
        ProjectMetadata state = systemIndexTestClusterState();
        SearchRequest request = new SearchRequest(".w*");

        String[] indexNames = indexNameExpressionResolver.concreteIndexNames(state, request);
        assertThat(indexNames, arrayContainingInAnyOrder(".watches"));
    }

    public void testWildcardSystemIndexResolutionSingleMatchAllowed() {
        ProjectMetadata state = systemIndexTestClusterState();
        SearchRequest request = new SearchRequest(".ml-*");

        String[] indexNames = indexNameExpressionResolver.concreteIndexNames(state, request);
        assertThat(indexNames, arrayContainingInAnyOrder(".ml-meta", ".ml-stuff"));
    }

    public void testSingleSystemIndexResolutionAllowed() {
        ProjectMetadata state = systemIndexTestClusterState();
        SearchRequest request = new SearchRequest(".ml-meta");

        String[] indexNames = indexNameExpressionResolver.concreteIndexNames(state, request);
        assertThat(indexNames, arrayContainingInAnyOrder(".ml-meta"));
    }

    public void testFullWildcardSystemIndicesAreHidden() {
        ProjectMetadata state = systemIndexTestClusterState();
        SearchRequest request = new SearchRequest(randomFrom("*", "_all"));

        String[] indexNames = indexNameExpressionResolver.concreteIndexNames(state, request);
        assertThat(indexNames, arrayContaining("some-other-index"));
    }

    public void testFullWildcardSystemIndexResolutionDeprecated() {
        threadContext.putHeader(SYSTEM_INDEX_ACCESS_CONTROL_HEADER_KEY, Boolean.FALSE.toString());
        ProjectMetadata state = systemIndexTestClusterState();
        SearchRequest request = new SearchRequest(randomFrom("*", "_all"));
        request.indicesOptions(IndicesOptions.strictExpandHidden());

        String[] indexNames = indexNameExpressionResolver.concreteIndexNames(state, request);
        assertThat(indexNames, arrayContainingInAnyOrder("some-other-index", ".ml-stuff", ".ml-meta", ".watches"));
        assertWarnings(
            true,
            new DeprecationWarning(
                Level.WARN,
                "this request accesses system indices: [.ml-meta, .ml-stuff, .watches], "
                    + "but in a future major version, direct access to system indices will be prevented by default"
            )
        );

    }

    public void testSingleSystemIndexResolutionDeprecated() {
        threadContext.putHeader(SYSTEM_INDEX_ACCESS_CONTROL_HEADER_KEY, Boolean.FALSE.toString());
        ProjectMetadata state = systemIndexTestClusterState();
        SearchRequest request = new SearchRequest(".ml-meta");

        String[] indexNames = indexNameExpressionResolver.concreteIndexNames(state, request);
        assertThat(indexNames, arrayContaining(".ml-meta"));
        assertWarnings(
            true,
            new DeprecationWarning(
                Level.WARN,
                "this request accesses system indices: [.ml-meta], "
                    + "but in a future major version, direct access to system indices will be prevented by default"
            )
        );
    }

    public void testWildcardSystemIndexResolutionSingleMatchDeprecated() {
        threadContext.putHeader(SYSTEM_INDEX_ACCESS_CONTROL_HEADER_KEY, Boolean.FALSE.toString());
        ProjectMetadata state = systemIndexTestClusterState();
        SearchRequest request = new SearchRequest(".w*");

        String[] indexNames = indexNameExpressionResolver.concreteIndexNames(state, request);
        assertThat(indexNames, arrayContainingInAnyOrder(".watches"));
        assertWarnings(
            true,
            new DeprecationWarning(
                Level.WARN,
                "this request accesses system indices: [.watches], "
                    + "but in a future major version, direct access to system indices will be prevented by default"
            )
        );

    }

    public void testWildcardSystemIndexResolutionMultipleMatchesDeprecated() {
        threadContext.putHeader(SYSTEM_INDEX_ACCESS_CONTROL_HEADER_KEY, Boolean.FALSE.toString());
        ProjectMetadata state = systemIndexTestClusterState();
        SearchRequest request = new SearchRequest(".ml-*");

        String[] indexNames = indexNameExpressionResolver.concreteIndexNames(state, request);
        assertThat(indexNames, arrayContainingInAnyOrder(".ml-meta", ".ml-stuff"));
        assertWarnings(
            true,
            new DeprecationWarning(
                Level.WARN,
                "this request accesses system indices: [.ml-meta, .ml-stuff], "
                    + "but in a future major version, direct access to system indices will be prevented by default"
            )
        );

    }

    public void testExternalSystemIndexAccess() {
        final ProjectMetadata prev = systemIndexTestClusterState();
        ProjectMetadata state = ProjectMetadata.builder(prev)
            .put(indexBuilder(".external-sys-idx", Settings.EMPTY).state(State.OPEN).system(true))
            .build();
        SystemIndices systemIndices = new SystemIndices(
            List.of(
                new Feature(
                    "ml",
                    "ml indices",
                    List.of(
                        SystemIndexDescriptorUtils.createUnmanaged(".ml-meta*", "ml meta"),
                        SystemIndexDescriptorUtils.createUnmanaged(".ml-stuff*", "other ml")
                    )
                ),
                new Feature(
                    "watcher",
                    "watcher indices",
                    List.of(SystemIndexDescriptorUtils.createUnmanaged(".watches*", "watches index"))
                ),
                new Feature(
                    "stack-component",
                    "stack component",
                    List.of(
                        SystemIndexDescriptor.builder()
                            .setIndexPattern(".external-sys-idx*")
                            .setDescription("external")
                            .setType(Type.EXTERNAL_UNMANAGED)
                            .setAllowedElasticProductOrigins(List.of("stack-component", "other"))
                            .build()
                    )
                )
            )
        );
        indexNameExpressionResolver = TestIndexNameExpressionResolver.newInstance(threadContext, systemIndices);

        {
            try (ThreadContext.StoredContext ignore = threadContext.stashContext()) {
                threadContext.putHeader(SYSTEM_INDEX_ACCESS_CONTROL_HEADER_KEY, Boolean.FALSE.toString());
                SearchRequest request = new SearchRequest(".external-*");

                String[] indexNames = indexNameExpressionResolver.concreteIndexNames(state, request);
                assertThat(indexNames, arrayContaining(".external-sys-idx"));
                assertWarnings(
                    true,
                    new DeprecationWarning(
                        Level.WARN,
                        "this request accesses system indices: [.external-sys-idx], "
                            + "but in a future major version, direct access to system indices will be prevented by default"
                    )
                );
            }
        }
        {
            try (ThreadContext.StoredContext ignore = threadContext.stashContext()) {
                threadContext.putHeader(SYSTEM_INDEX_ACCESS_CONTROL_HEADER_KEY, Boolean.FALSE.toString());
                SearchRequest request = new SearchRequest(".external-sys-idx");

                String[] indexNames = indexNameExpressionResolver.concreteIndexNames(state, request);
                assertThat(indexNames, arrayContaining(".external-sys-idx"));
                assertWarnings(
                    true,
                    new DeprecationWarning(
                        Level.WARN,
                        "this request accesses system indices: [.external-sys-idx], "
                            + "but in a future major version, direct access to system indices will be prevented by default"
                    )
                );
            }
        }
        // product origin = stack-component
        {
            try (ThreadContext.StoredContext ignore = threadContext.stashContext()) {
                threadContext.putHeader(SYSTEM_INDEX_ACCESS_CONTROL_HEADER_KEY, Boolean.TRUE.toString());
                threadContext.putHeader(EXTERNAL_SYSTEM_INDEX_ACCESS_CONTROL_HEADER_KEY, "stack-component");
                SearchRequest request = new SearchRequest(".external-*");

                String[] indexNames = indexNameExpressionResolver.concreteIndexNames(state, request);
                assertThat(indexNames, arrayContaining(".external-sys-idx"));
                assertWarnings();
            }
        }
        {
            try (ThreadContext.StoredContext ignore = threadContext.stashContext()) {
                threadContext.putHeader(SYSTEM_INDEX_ACCESS_CONTROL_HEADER_KEY, Boolean.TRUE.toString());
                threadContext.putHeader(EXTERNAL_SYSTEM_INDEX_ACCESS_CONTROL_HEADER_KEY, "stack-component");
                SearchRequest request = new SearchRequest(".external-sys-idx");

                String[] indexNames = indexNameExpressionResolver.concreteIndexNames(state, request);
                assertThat(indexNames, arrayContaining(".external-sys-idx"));
                assertWarnings();
            }
        }
        // product origin = other
        {
            try (ThreadContext.StoredContext ignore = threadContext.stashContext()) {
                threadContext.putHeader(SYSTEM_INDEX_ACCESS_CONTROL_HEADER_KEY, Boolean.TRUE.toString());
                threadContext.putHeader(EXTERNAL_SYSTEM_INDEX_ACCESS_CONTROL_HEADER_KEY, "other");
                SearchRequest request = new SearchRequest(".external-*");

                String[] indexNames = indexNameExpressionResolver.concreteIndexNames(state, request);
                assertThat(indexNames, arrayContaining(".external-sys-idx"));
                assertWarnings();
            }
        }
        {
            try (ThreadContext.StoredContext ignore = threadContext.stashContext()) {
                threadContext.putHeader(SYSTEM_INDEX_ACCESS_CONTROL_HEADER_KEY, Boolean.TRUE.toString());
                threadContext.putHeader(EXTERNAL_SYSTEM_INDEX_ACCESS_CONTROL_HEADER_KEY, "other");
                SearchRequest request = new SearchRequest(".external-sys-idx");

                String[] indexNames = indexNameExpressionResolver.concreteIndexNames(state, request);
                assertThat(indexNames, arrayContaining(".external-sys-idx"));
                assertWarnings();
            }
        }
    }

    public void testConcreteIndicesPreservesOrdering() {
        epochMillis = 1582761600L; // set to a date known to fail without #65027
        final String dataStreamName = "my-data-stream";
        IndexMetadata index1 = createBackingIndex(dataStreamName, 1, epochMillis).build();
        IndexMetadata index2 = createBackingIndex(dataStreamName, 2, epochMillis).build();

        ProjectMetadata project = ProjectMetadata.builder(Metadata.DEFAULT_PROJECT_ID)
            .put(index1, false)
            .put(index2, false)
            .put(newInstance(dataStreamName, List.of(index1.getIndex(), index2.getIndex())))
            .build();

        {
            IndicesOptions indicesOptions = IndicesOptions.STRICT_EXPAND_OPEN;
            Index[] result = indexNameExpressionResolver.concreteIndices(project, indicesOptions, true, dataStreamName);
            assertThat(result.length, equalTo(2));
            assertThat(result[0].getName(), equalTo(DataStream.getDefaultBackingIndexName(dataStreamName, 1, epochMillis)));
            assertThat(result[1].getName(), equalTo(DataStream.getDefaultBackingIndexName(dataStreamName, 2, epochMillis)));
        }
    }

    public void testDataStreams() {
        final String dataStreamName = "my-data-stream";
        IndexMetadata index1 = createBackingIndex(dataStreamName, 1, epochMillis).build();
        IndexMetadata index2 = createBackingIndex(dataStreamName, 2, epochMillis).build();

        ProjectMetadata project = ProjectMetadata.builder(Metadata.DEFAULT_PROJECT_ID)
            .put(index1, false)
            .put(index2, false)
            .put(newInstance(dataStreamName, List.of(index1.getIndex(), index2.getIndex())))
            .build();

        {
            IndicesOptions indicesOptions = IndicesOptions.STRICT_EXPAND_OPEN;
            Index[] result = indexNameExpressionResolver.concreteIndices(project, indicesOptions, true, "my-data-stream");
            assertThat(result.length, equalTo(2));
            assertThat(result[0].getName(), equalTo(DataStream.getDefaultBackingIndexName(dataStreamName, 1, epochMillis)));
            assertThat(result[1].getName(), equalTo(DataStream.getDefaultBackingIndexName(dataStreamName, 2, epochMillis)));
        }
        {
            // Ignore data streams,allow no indices and expand wildcards
            IndicesOptions indicesOptions = IndicesOptions.STRICT_EXPAND_OPEN;
            Exception e = expectThrows(
                IndexNotFoundException.class,
                () -> indexNameExpressionResolver.concreteIndices(project, indicesOptions, false, "my-data-stream")
            );
            assertThat(e.getMessage(), equalTo("no such index [my-data-stream]"));
        }
        {
            // Ignore data streams and DO NOT expand wildcards
            IndicesOptions indicesOptions = IndicesOptions.builder().wildcardOptions(doNotExpandWildcards()).build();
            Exception e = expectThrows(
                IndexNotFoundException.class,
                () -> indexNameExpressionResolver.concreteIndices(project, indicesOptions, false, "my-data-stream")
            );
            assertThat(e.getMessage(), equalTo("no such index [my-data-stream]"));
        }
        {
            // Ignore data streams, allow no indices and ignore unavailable
            IndicesOptions indicesOptions = IndicesOptions.LENIENT_EXPAND_OPEN;
            Index[] result = indexNameExpressionResolver.concreteIndices(project, indicesOptions, false, "my-data-stream");
            assertThat(result.length, equalTo(0));
        }
        {
            // Ignore data streams, allow no indices, ignore unavailable and DO NOT expand wildcards
            IndicesOptions indicesOptions = IndicesOptions.builder()
                .concreteTargetOptions(IndicesOptions.ConcreteTargetOptions.ALLOW_UNAVAILABLE_TARGETS)
                .wildcardOptions(doNotExpandWildcards())
                .build();
            Index[] result = indexNameExpressionResolver.concreteIndices(project, indicesOptions, false, "my-data-stream");
            assertThat(result.length, equalTo(0));
        }
        {
            IndicesOptions indicesOptions = IndicesOptions.STRICT_EXPAND_OPEN;
            Index result = indexNameExpressionResolver.concreteWriteIndex(project, indicesOptions, "my-data-stream", false, true);
            assertThat(result.getName(), equalTo(DataStream.getDefaultBackingIndexName(dataStreamName, 2, epochMillis)));
        }
        {
            // same as above but don't expand wildcards
            IndicesOptions indicesOptions = IndicesOptions.builder().wildcardOptions(doNotExpandWildcards()).build();
            Index result = indexNameExpressionResolver.concreteWriteIndex(project, indicesOptions, "my-data-stream", false, true);
            assertThat(result.getName(), equalTo(DataStream.getDefaultBackingIndexName(dataStreamName, 2, epochMillis)));
        }
        {
            // Ignore data streams
            IndicesOptions indicesOptions = IndicesOptions.builder()
                .wildcardOptions(IndicesOptions.WildcardOptions.builder().allowEmptyExpressions(false).build())
                .build();
            Exception e = expectThrows(
                IndexNotFoundException.class,
                () -> indexNameExpressionResolver.concreteWriteIndex(project, indicesOptions, "my-data-stream", true, false)
            );
            assertThat(e.getMessage(), equalTo("no such index [my-data-stream]"));
        }
        {
            // same as above but don't expand wildcards
            IndicesOptions indicesOptions = IndicesOptions.builder().wildcardOptions(doNotExpandWildcards(false)).build();
            Exception e = expectThrows(
                IndexNotFoundException.class,
                () -> indexNameExpressionResolver.concreteWriteIndex(project, indicesOptions, "my-data-stream", true, false)
            );
            assertThat(e.getMessage(), equalTo("no such index [my-data-stream]"));
        }
        {
            // Ignore data streams and allow no indices
            IndicesOptions indicesOptions = IndicesOptions.STRICT_EXPAND_OPEN;
            Exception e = expectThrows(
                IndexNotFoundException.class,
                () -> indexNameExpressionResolver.concreteWriteIndex(project, indicesOptions, "my-data-stream", false, false)
            );
            assertThat(e.getMessage(), equalTo("no such index [my-data-stream]"));
        }
        {
            // same as above but don't expand wildcards
            IndicesOptions indicesOptions = IndicesOptions.builder().wildcardOptions(doNotExpandWildcards()).build();
            Exception e = expectThrows(
                IndexNotFoundException.class,
                () -> indexNameExpressionResolver.concreteWriteIndex(project, indicesOptions, "my-data-stream", false, false)
            );
            assertThat(e.getMessage(), equalTo("no such index [my-data-stream]"));
        }
        {
            // Ignore data streams, allow no indices and ignore unavailable
            IndicesOptions indicesOptions = IndicesOptions.builder()
                .concreteTargetOptions(IndicesOptions.ConcreteTargetOptions.ALLOW_UNAVAILABLE_TARGETS)
                .build();
            Exception e = expectThrows(
                IndexNotFoundException.class,
                () -> indexNameExpressionResolver.concreteWriteIndex(project, indicesOptions, "my-data-stream", false, false)
            );
            assertThat(e.getMessage(), equalTo("no such index [my-data-stream]"));
        }
        {
            // same as above but don't expand wildcards
            IndicesOptions indicesOptions = IndicesOptions.builder()
                .concreteTargetOptions(IndicesOptions.ConcreteTargetOptions.ALLOW_UNAVAILABLE_TARGETS)
                .wildcardOptions(doNotExpandWildcards())
                .build();
            Exception e = expectThrows(
                IndexNotFoundException.class,
                () -> indexNameExpressionResolver.concreteWriteIndex(project, indicesOptions, "my-data-stream", false, false)
            );
            assertThat(e.getMessage(), equalTo("no such index [my-data-stream]"));
        }
    }

    public void testDataStreamsWithFailureStore() {
        final String dataStreamName = "my-data-stream";
        IndexMetadata index1 = createBackingIndex(dataStreamName, 1, epochMillis).build();
        IndexMetadata index2 = createBackingIndex(dataStreamName, 2, epochMillis).build();
        IndexMetadata failureIndex1 = createFailureStore(dataStreamName, 1, epochMillis).build();
        IndexMetadata failureIndex2 = createFailureStore(dataStreamName, 2, epochMillis).build();
        IndexMetadata otherIndex = indexBuilder("my-other-index", Settings.EMPTY).state(State.OPEN).build();

        ProjectMetadata project = ProjectMetadata.builder(Metadata.DEFAULT_PROJECT_ID)
            .put(index1, false)
            .put(index2, false)
            .put(failureIndex1, false)
            .put(failureIndex2, false)
            .put(otherIndex, false)
            .put(
                newInstance(
                    dataStreamName,
                    List.of(index1.getIndex(), index2.getIndex()),
                    List.of(failureIndex1.getIndex(), failureIndex2.getIndex())
                )
            )
            .build();

        // Test default with an exact data stream name
        {
            IndicesOptions indicesOptions = IndicesOptions.STRICT_EXPAND_OPEN;
            Index[] result = indexNameExpressionResolver.concreteIndices(project, indicesOptions, true, "my-data-stream");
            assertThat(result.length, equalTo(2));
            assertThat(result[0].getName(), equalTo(DataStream.getDefaultBackingIndexName(dataStreamName, 1, epochMillis)));
            assertThat(result[1].getName(), equalTo(DataStream.getDefaultBackingIndexName(dataStreamName, 2, epochMillis)));
        }

        // Test include failure store with an exact data stream name
        {
            IndicesOptions indicesOptions = IndicesOptions.builder(IndicesOptions.STRICT_EXPAND_OPEN)
                .selectorOptions(IndicesOptions.SelectorOptions.ALL_APPLICABLE)
                .build();
            Index[] result = indexNameExpressionResolver.concreteIndices(project, indicesOptions, true, "my-data-stream");
            assertThat(result.length, equalTo(4));
            assertThat(result[0].getName(), equalTo(DataStream.getDefaultBackingIndexName(dataStreamName, 1, epochMillis)));
            assertThat(result[1].getName(), equalTo(DataStream.getDefaultBackingIndexName(dataStreamName, 2, epochMillis)));
            assertThat(result[2].getName(), equalTo(DataStream.getDefaultFailureStoreName(dataStreamName, 1, epochMillis)));
            assertThat(result[3].getName(), equalTo(DataStream.getDefaultFailureStoreName(dataStreamName, 2, epochMillis)));
        }

        // Test include failure store while we do not allow failure indices and ignore unavailable
        // We expect that they will be skipped
        {
            IndicesOptions indicesOptions = IndicesOptions.builder(IndicesOptions.STRICT_EXPAND_OPEN)
                .selectorOptions(IndicesOptions.SelectorOptions.ALL_APPLICABLE)
                .gatekeeperOptions(IndicesOptions.GatekeeperOptions.builder().allowFailureIndices(false).build())
                .concreteTargetOptions(IndicesOptions.ConcreteTargetOptions.ALLOW_UNAVAILABLE_TARGETS)
                .build();
            Index[] result = indexNameExpressionResolver.concreteIndices(project, indicesOptions, true, "my-data-stream");
            assertThat(result.length, equalTo(2));
            assertThat(result[0].getName(), equalTo(DataStream.getDefaultBackingIndexName(dataStreamName, 1, epochMillis)));
            assertThat(result[1].getName(), equalTo(DataStream.getDefaultBackingIndexName(dataStreamName, 2, epochMillis)));
        }

        // Test include failure store while we do not allow failure indices
        // We expect an error
        {
            IndicesOptions indicesOptions = IndicesOptions.builder(IndicesOptions.STRICT_EXPAND_OPEN)
                .selectorOptions(IndicesOptions.SelectorOptions.ALL_APPLICABLE)
                .gatekeeperOptions(IndicesOptions.GatekeeperOptions.builder().allowFailureIndices(false).build())
                .build();
            FailureIndexNotSupportedException failureIndexNotSupportedException = expectThrows(
                FailureIndexNotSupportedException.class,
                () -> indexNameExpressionResolver.concreteIndices(project, indicesOptions, true, "my-data-stream")
            );
            assertThat(
                failureIndexNotSupportedException.getIndex().getName(),
                equalTo(DataStream.getDefaultFailureStoreName(dataStreamName, 1, epochMillis))
            );
        }

        // Test only failure store with an exact data stream name
        {
            IndicesOptions indicesOptions = IndicesOptions.builder(IndicesOptions.STRICT_EXPAND_OPEN)
                .selectorOptions(IndicesOptions.SelectorOptions.FAILURES)
                .build();
            Index[] result = indexNameExpressionResolver.concreteIndices(project, indicesOptions, true, "my-data-stream");
            assertThat(result.length, equalTo(2));
            assertThat(result[0].getName(), equalTo(DataStream.getDefaultFailureStoreName(dataStreamName, 1, epochMillis)));
            assertThat(result[1].getName(), equalTo(DataStream.getDefaultFailureStoreName(dataStreamName, 2, epochMillis)));
        }

        // Test default without any expressions
        {
            IndicesOptions indicesOptions = IndicesOptions.STRICT_EXPAND_OPEN;
            Index[] result = indexNameExpressionResolver.concreteIndices(project, indicesOptions, true);
            assertThat(result.length, equalTo(3));
            List<String> indexNames = Arrays.stream(result).map(Index::getName).toList();
            assertThat(
                indexNames,
                containsInAnyOrder(
                    DataStream.getDefaultBackingIndexName(dataStreamName, 2, epochMillis),
                    DataStream.getDefaultBackingIndexName(dataStreamName, 1, epochMillis),
                    otherIndex.getIndex().getName()
                )
            );
        }

        // Test include failure store without any expressions
        {
            IndicesOptions indicesOptions = IndicesOptions.builder(IndicesOptions.STRICT_EXPAND_OPEN)
                .selectorOptions(IndicesOptions.SelectorOptions.ALL_APPLICABLE)
                .build();
            Index[] result = indexNameExpressionResolver.concreteIndices(project, indicesOptions, true);
            assertThat(result.length, equalTo(5));
            List<String> indexNames = Arrays.stream(result).map(Index::getName).toList();
            assertThat(
                indexNames,
                containsInAnyOrder(
                    DataStream.getDefaultBackingIndexName(dataStreamName, 2, epochMillis),
                    DataStream.getDefaultBackingIndexName(dataStreamName, 1, epochMillis),
                    DataStream.getDefaultFailureStoreName(dataStreamName, 2, epochMillis),
                    DataStream.getDefaultFailureStoreName(dataStreamName, 1, epochMillis),
                    otherIndex.getIndex().getName()
                )
            );
        }

        // Test only failure store without any expressions
        {
            IndicesOptions indicesOptions = IndicesOptions.builder(IndicesOptions.STRICT_EXPAND_OPEN)
                .selectorOptions(IndicesOptions.SelectorOptions.FAILURES)
                .build();
            Index[] result = indexNameExpressionResolver.concreteIndices(project, indicesOptions, true);
            assertThat(result.length, equalTo(2));
            List<String> indexNames = Arrays.stream(result).map(Index::getName).toList();
            assertThat(
                indexNames,
                containsInAnyOrder(
                    DataStream.getDefaultFailureStoreName(dataStreamName, 2, epochMillis),
                    DataStream.getDefaultFailureStoreName(dataStreamName, 1, epochMillis)
                )
            );
        }

        // Test default with wildcard expression
        {
            IndicesOptions indicesOptions = IndicesOptions.STRICT_EXPAND_OPEN;
            Index[] result = indexNameExpressionResolver.concreteIndices(project, indicesOptions, true, "my-*");
            assertThat(result.length, equalTo(3));
            List<String> indexNames = Arrays.stream(result).map(Index::getName).toList();
            assertThat(
                indexNames,
                containsInAnyOrder(
                    DataStream.getDefaultBackingIndexName(dataStreamName, 2, epochMillis),
                    DataStream.getDefaultBackingIndexName(dataStreamName, 1, epochMillis),
                    otherIndex.getIndex().getName()
                )
            );
        }

        // Test include failure store with wildcard expression
        {
            IndicesOptions indicesOptions = IndicesOptions.builder(IndicesOptions.STRICT_EXPAND_OPEN)
                .selectorOptions(IndicesOptions.SelectorOptions.ALL_APPLICABLE)
                .build();
            Index[] result = indexNameExpressionResolver.concreteIndices(project, indicesOptions, true, "my-*");
            assertThat(result.length, equalTo(5));
            List<String> indexNames = Arrays.stream(result).map(Index::getName).toList();
            assertThat(
                indexNames,
                containsInAnyOrder(
                    DataStream.getDefaultBackingIndexName(dataStreamName, 2, epochMillis),
                    DataStream.getDefaultBackingIndexName(dataStreamName, 1, epochMillis),
                    DataStream.getDefaultFailureStoreName(dataStreamName, 2, epochMillis),
                    DataStream.getDefaultFailureStoreName(dataStreamName, 1, epochMillis),
                    otherIndex.getIndex().getName()
                )
            );
        }

        // Test only failure store with wildcard expression
        {
            IndicesOptions indicesOptions = IndicesOptions.builder(IndicesOptions.STRICT_EXPAND_OPEN)
                .selectorOptions(IndicesOptions.SelectorOptions.FAILURES)
                .build();
            Index[] result = indexNameExpressionResolver.concreteIndices(project, indicesOptions, true, "my-*");
            assertThat(result.length, equalTo(2));
            List<String> indexNames = Arrays.stream(result).map(Index::getName).toList();
            assertThat(
                indexNames,
                containsInAnyOrder(
                    DataStream.getDefaultFailureStoreName(dataStreamName, 2, epochMillis),
                    DataStream.getDefaultFailureStoreName(dataStreamName, 1, epochMillis)
                )
            );
        }
    }

    public void testDataStreamAliases() {
        String dataStream1 = "my-data-stream-1";
        IndexMetadata index1 = createBackingIndex(dataStream1, 1, epochMillis).build();
        IndexMetadata index2 = createBackingIndex(dataStream1, 2, epochMillis).build();
        String dataStream2 = "my-data-stream-2";
        IndexMetadata index3 = createBackingIndex(dataStream2, 1, epochMillis).build();
        IndexMetadata index4 = createBackingIndex(dataStream2, 2, epochMillis).build();
        String dataStream3 = "my-data-stream-3";
        IndexMetadata index5 = createBackingIndex(dataStream3, 1, epochMillis).build();
        IndexMetadata index6 = createBackingIndex(dataStream3, 2, epochMillis).build();

        String dataStreamAlias1 = "my-alias1";
        String dataStreamAlias2 = "my-alias2";
        String dataStreamAlias3 = "my-alias3";
        ProjectMetadata.Builder projectBuilder = ProjectMetadata.builder(Metadata.DEFAULT_PROJECT_ID)
            .put(index1, false)
            .put(index2, false)
            .put(index3, false)
            .put(index4, false)
            .put(index5, false)
            .put(index6, false)
            .put(newInstance(dataStream1, List.of(index1.getIndex(), index2.getIndex())))
            .put(newInstance(dataStream2, List.of(index3.getIndex(), index4.getIndex())))
            .put(newInstance(dataStream3, List.of(index5.getIndex(), index6.getIndex())));
        projectBuilder.put(dataStreamAlias1, dataStream1, null, null);
        projectBuilder.put(dataStreamAlias1, dataStream2, true, null);
        projectBuilder.put(dataStreamAlias2, dataStream2, null, null);
        projectBuilder.put(dataStreamAlias3, dataStream3, null, "{\"term\":{\"year\":2021}}");
        ProjectMetadata project = projectBuilder.build();

        {
            IndicesOptions indicesOptions = IndicesOptions.builder()
                .wildcardOptions(IndicesOptions.WildcardOptions.builder().matchOpen(randomBoolean()))
                .build();
            Index[] result = indexNameExpressionResolver.concreteIndices(project, indicesOptions, true, dataStreamAlias1);
            assertThat(result, arrayContainingInAnyOrder(index1.getIndex(), index2.getIndex(), index3.getIndex(), index4.getIndex()));
        }
        {
            IndicesOptions indicesOptions = IndicesOptions.builder()
                .wildcardOptions(IndicesOptions.WildcardOptions.builder().matchOpen(randomBoolean()))
                .build();
            Index[] result = indexNameExpressionResolver.concreteIndices(project, indicesOptions, true, dataStreamAlias2);
            assertThat(result, arrayContainingInAnyOrder(index3.getIndex(), index4.getIndex()));
        }
        {
            IndicesOptions indicesOptions = IndicesOptions.builder()
                .wildcardOptions(IndicesOptions.WildcardOptions.builder().matchOpen(randomBoolean()))
                .build();
            Index[] result = indexNameExpressionResolver.concreteIndices(project, indicesOptions, true, dataStreamAlias3);
            assertThat(result, arrayContainingInAnyOrder(index5.getIndex(), index6.getIndex()));
        }
        {
            IndicesOptions indicesOptions = IndicesOptions.STRICT_EXPAND_OPEN;
            Exception e = expectThrows(
                IndexNotFoundException.class,
                () -> indexNameExpressionResolver.concreteIndices(project, indicesOptions, false, dataStreamAlias1)
            );
            assertThat(e.getMessage(), equalTo("no such index [" + dataStreamAlias1 + "]"));
        }
        {
            // same as above but DO NOT expand wildcards
            IndicesOptions indicesOptions = IndicesOptions.builder().wildcardOptions(doNotExpandWildcards()).build();
            Exception e = expectThrows(
                IndexNotFoundException.class,
                () -> indexNameExpressionResolver.concreteIndices(project, indicesOptions, false, dataStreamAlias1)
            );
            assertThat(e.getMessage(), equalTo("no such index [" + dataStreamAlias1 + "]"));
        }
        {
            IndicesOptions indicesOptions = IndicesOptions.STRICT_EXPAND_OPEN;
            Exception e = expectThrows(
                IndexNotFoundException.class,
                () -> indexNameExpressionResolver.concreteIndices(project, indicesOptions, false, dataStreamAlias2)
            );
            assertThat(e.getMessage(), equalTo("no such index [" + dataStreamAlias2 + "]"));
        }
        {
            // same as above but DO NOT expand wildcards
            IndicesOptions indicesOptions = IndicesOptions.builder().wildcardOptions(doNotExpandWildcards()).build();
            Exception e = expectThrows(
                IndexNotFoundException.class,
                () -> indexNameExpressionResolver.concreteIndices(project, indicesOptions, false, dataStreamAlias2)
            );
            assertThat(e.getMessage(), equalTo("no such index [" + dataStreamAlias2 + "]"));
        }
        {
            IndicesOptions indicesOptions = IndicesOptions.STRICT_EXPAND_OPEN;
            Exception e = expectThrows(
                IndexNotFoundException.class,
                () -> indexNameExpressionResolver.concreteIndices(project, indicesOptions, false, dataStreamAlias3)
            );
            assertThat(e.getMessage(), equalTo("no such index [" + dataStreamAlias3 + "]"));
        }
        {
            // same as above but DO NOT expand wildcards
            IndicesOptions indicesOptions = IndicesOptions.builder().wildcardOptions(doNotExpandWildcards()).build();
            Exception e = expectThrows(
                IndexNotFoundException.class,
                () -> indexNameExpressionResolver.concreteIndices(project, indicesOptions, false, dataStreamAlias3)
            );
            assertThat(e.getMessage(), equalTo("no such index [" + dataStreamAlias3 + "]"));
        }
        {
            IndicesOptions indicesOptions = IndicesOptions.STRICT_EXPAND_OPEN;
            Index[] result = indexNameExpressionResolver.concreteIndices(project, indicesOptions, true, "my-alias*");
            assertThat(
                result,
                arrayContainingInAnyOrder(
                    index1.getIndex(),
                    index2.getIndex(),
                    index3.getIndex(),
                    index4.getIndex(),
                    index5.getIndex(),
                    index6.getIndex()
                )
            );
        }
        {
            IndicesOptions indicesOptions = IndicesOptions.STRICT_EXPAND_OPEN;
            Index[] result = indexNameExpressionResolver.concreteIndices(project, indicesOptions, false, "my-alias*");
            assertThat(result, arrayWithSize(0));
        }
        {
            IndicesOptions indicesOptions = IndicesOptions.STRICT_EXPAND_OPEN;
            Index result = indexNameExpressionResolver.concreteWriteIndex(project, indicesOptions, dataStreamAlias1, false, true);
            assertThat(result, notNullValue());
            assertThat(result.getName(), backingIndexEqualTo(dataStream2, 2));
        }
        {
            // same as above but DO NOT expand wildcards
            IndicesOptions indicesOptions = IndicesOptions.builder().wildcardOptions(doNotExpandWildcards()).build();
            Index result = indexNameExpressionResolver.concreteWriteIndex(project, indicesOptions, dataStreamAlias1, false, true);
            assertThat(result, notNullValue());
            assertThat(result.getName(), backingIndexEqualTo(dataStream2, 2));
        }
    }

    public void testDataStreamsWithWildcardExpression() {
        final String dataStream1 = "logs-mysql";
        final String dataStream2 = "logs-redis";
        IndexMetadata index1 = createBackingIndex(dataStream1, 1, epochMillis).build();
        IndexMetadata index2 = createBackingIndex(dataStream1, 2, epochMillis).build();
        IndexMetadata index3 = createBackingIndex(dataStream2, 1, epochMillis).build();
        IndexMetadata index4 = createBackingIndex(dataStream2, 2, epochMillis).build();
        ProjectMetadata project = ProjectMetadata.builder(Metadata.DEFAULT_PROJECT_ID)
            .put(index1, false)
            .put(index2, false)
            .put(index3, false)
            .put(index4, false)
            .put(newInstance(dataStream1, List.of(index1.getIndex(), index2.getIndex())))
            .put(newInstance(dataStream2, List.of(index3.getIndex(), index4.getIndex())))
            .build();

        {
            IndicesOptions indicesOptions = IndicesOptions.STRICT_EXPAND_OPEN;
            Index[] result = indexNameExpressionResolver.concreteIndices(project, indicesOptions, true, "logs-*");
            Arrays.sort(result, Index.COMPARE_BY_NAME);
            assertThat(result.length, equalTo(4));
            assertThat(result[0].getName(), equalTo(DataStream.getDefaultBackingIndexName(dataStream1, 1, epochMillis)));
            assertThat(result[1].getName(), equalTo(DataStream.getDefaultBackingIndexName(dataStream1, 2, epochMillis)));
            assertThat(result[2].getName(), equalTo(DataStream.getDefaultBackingIndexName(dataStream2, 1, epochMillis)));
            assertThat(result[3].getName(), equalTo(DataStream.getDefaultBackingIndexName(dataStream2, 2, epochMillis)));
        }
        {
            IndicesOptions indicesOptions = IndicesOptions.STRICT_EXPAND_OPEN;
            Index[] result = indexNameExpressionResolver.concreteIndices(
                project,
                indicesOptions,
                true,
                randomFrom(new String[] { "*" }, new String[] { "_all" }, new String[0])
            );
            Arrays.sort(result, Index.COMPARE_BY_NAME);
            assertThat(result.length, equalTo(4));
            assertThat(result[0].getName(), equalTo(DataStream.getDefaultBackingIndexName(dataStream1, 1, epochMillis)));
            assertThat(result[1].getName(), equalTo(DataStream.getDefaultBackingIndexName(dataStream1, 2, epochMillis)));
            assertThat(result[2].getName(), equalTo(DataStream.getDefaultBackingIndexName(dataStream2, 1, epochMillis)));
            assertThat(result[3].getName(), equalTo(DataStream.getDefaultBackingIndexName(dataStream2, 2, epochMillis)));
        }
        {
            IndicesOptions indicesOptions = IndicesOptions.STRICT_EXPAND_OPEN;
            Index[] result = indexNameExpressionResolver.concreteIndices(project, indicesOptions, true, "logs-m*");
            Arrays.sort(result, Index.COMPARE_BY_NAME);
            assertThat(result.length, equalTo(2));
            assertThat(result[0].getName(), equalTo(DataStream.getDefaultBackingIndexName(dataStream1, 1, epochMillis)));
            assertThat(result[1].getName(), equalTo(DataStream.getDefaultBackingIndexName(dataStream1, 2, epochMillis)));
        }
        {
            IndicesOptions indicesOptions = IndicesOptions.STRICT_EXPAND_OPEN; // without include data streams
            Index[] result = indexNameExpressionResolver.concreteIndices(project, indicesOptions, "logs-*");
            assertThat(result.length, equalTo(0));
        }
    }

    public void testDataStreamsWithClosedBackingIndicesAndWildcardExpressions() {
        final String dataStream1 = "logs-mysql";
        final String dataStream2 = "logs-redis";
        IndexMetadata index1 = createBackingIndex(dataStream1, 1, epochMillis).state(State.CLOSE).build();
        IndexMetadata index2 = createBackingIndex(dataStream1, 2, epochMillis).build();
        IndexMetadata index3 = createBackingIndex(dataStream2, 1, epochMillis).state(State.CLOSE).build();
        IndexMetadata index4 = createBackingIndex(dataStream2, 2, epochMillis).build();
        ProjectMetadata project = ProjectMetadata.builder(Metadata.DEFAULT_PROJECT_ID)
            .put(index1, false)
            .put(index2, false)
            .put(index3, false)
            .put(index4, false)
            .put(newInstance(dataStream1, List.of(index1.getIndex(), index2.getIndex())))
            .put(newInstance(dataStream2, List.of(index3.getIndex(), index4.getIndex())))
            .build();

        IndicesOptions indicesOptions = IndicesOptions.STRICT_EXPAND_OPEN;
        {
            Index[] result = indexNameExpressionResolver.concreteIndices(project, indicesOptions, true, "logs-*");
            Arrays.sort(result, Index.COMPARE_BY_NAME);
            assertThat(result.length, equalTo(2));
            assertThat(result[0].getName(), equalTo(DataStream.getDefaultBackingIndexName(dataStream1, 2, epochMillis)));
            assertThat(result[1].getName(), equalTo(DataStream.getDefaultBackingIndexName(dataStream2, 2, epochMillis)));
        }
        {
            Index[] result = indexNameExpressionResolver.concreteIndices(project, indicesOptions, true, "*");
            Arrays.sort(result, Index.COMPARE_BY_NAME);
            assertThat(result.length, equalTo(2));
            assertThat(result[0].getName(), equalTo(DataStream.getDefaultBackingIndexName(dataStream1, 2, epochMillis)));
            assertThat(result[1].getName(), equalTo(DataStream.getDefaultBackingIndexName(dataStream2, 2, epochMillis)));
        }
    }

    public void testDataStreamsWithRegularIndexAndAlias() {
        final String dataStream1 = "logs-foobar";
        IndexMetadata index1 = createBackingIndex(dataStream1, 1, epochMillis).build();
        IndexMetadata index2 = createBackingIndex(dataStream1, 2, epochMillis).build();
        IndexMetadata justAnIndex = IndexMetadata.builder("logs-foobarbaz-0")
            .settings(settings(IndexVersion.current()))
            .numberOfShards(1)
            .numberOfReplicas(1)
            .putAlias(new AliasMetadata.Builder("logs-foobarbaz"))
            .build();

        ProjectMetadata project = ProjectMetadata.builder(Metadata.DEFAULT_PROJECT_ID)
            .put(index1, false)
            .put(index2, false)
            .put(justAnIndex, false)
            .put(newInstance(dataStream1, List.of(index1.getIndex(), index2.getIndex())))
            .build();

        IndicesOptions indicesOptions = IndicesOptions.strictExpandOpenAndForbidClosedIgnoreThrottled();
        Index[] result = indexNameExpressionResolver.concreteIndices(project, indicesOptions, true, "logs-*");
        Arrays.sort(result, Index.COMPARE_BY_NAME);
        assertThat(result.length, equalTo(3));
        assertThat(result[0].getName(), equalTo(DataStream.getDefaultBackingIndexName(dataStream1, 1, epochMillis)));
        assertThat(result[1].getName(), equalTo(DataStream.getDefaultBackingIndexName(dataStream1, 2, epochMillis)));
        assertThat(result[2].getName(), equalTo("logs-foobarbaz-0"));
    }

    public void testHiddenDataStreams() {
        final String dataStream1 = "logs-foobar";
        IndexMetadata index1 = createBackingIndex(dataStream1, 1, epochMillis).build();
        IndexMetadata index2 = createBackingIndex(dataStream1, 2, epochMillis).build();
        IndexMetadata justAnIndex = IndexMetadata.builder("logs-foobarbaz-0")
            .settings(settings(IndexVersion.current()))
            .numberOfShards(1)
            .numberOfReplicas(1)
            .build();

        ProjectMetadata project = ProjectMetadata.builder(Metadata.DEFAULT_PROJECT_ID)
            .put(index1, false)
            .put(index2, false)
            .put(justAnIndex, false)
            .put(
                DataStream.builder(dataStream1, List.of(index1.getIndex(), index2.getIndex()))
                    .setGeneration(2)
                    .setMetadata(Map.of())
                    .setHidden(true)
                    .build()
            )
            .build();

        Index[] result = indexNameExpressionResolver.concreteIndices(project, IndicesOptions.strictExpandHidden(), true, "logs-*");
        assertThat(result, arrayContainingInAnyOrder(index1.getIndex(), index2.getIndex(), justAnIndex.getIndex()));

        result = indexNameExpressionResolver.concreteIndices(project, IndicesOptions.strictExpandOpen(), true, "logs-*");
        assertThat(result, arrayContaining(justAnIndex.getIndex()));
    }

    public void testDataStreamsNames() {
        final String dataStream1 = "logs-foobar";
        final String dataStream2 = "other-foobar";
        IndexMetadata index1 = createBackingIndex(dataStream1, 1).build();
        IndexMetadata index2 = createBackingIndex(dataStream1, 2).build();
        IndexMetadata justAnIndex = IndexMetadata.builder("logs-foobarbaz-0")
            .settings(settings(IndexVersion.current()))
            .numberOfShards(1)
            .numberOfReplicas(1)
            .putAlias(new AliasMetadata.Builder("logs-foobarbaz"))
            .build();

        IndexMetadata index3 = createBackingIndex(dataStream2, 1).build();
        IndexMetadata index4 = createBackingIndex(dataStream2, 2).build();

        ProjectMetadata project = ProjectMetadata.builder(Metadata.DEFAULT_PROJECT_ID)
            .put(index1, false)
            .put(index2, false)
            .put(index3, false)
            .put(index4, false)
            .put(justAnIndex, false)
            .put(newInstance(dataStream1, List.of(index1.getIndex(), index2.getIndex())))
            .put(newInstance(dataStream2, List.of(index3.getIndex(), index4.getIndex())))
            .build();

        List<String> names = indexNameExpressionResolver.dataStreamNames(project, IndicesOptions.lenientExpand(), "log*");
        assertEquals(Collections.singletonList(dataStream1), names);

        names = indexNameExpressionResolver.dataStreamNames(project, IndicesOptions.lenientExpand(), dataStream1);
        assertEquals(Collections.singletonList(dataStream1), names);

        names = indexNameExpressionResolver.dataStreamNames(project, IndicesOptions.lenientExpand(), "other*");
        assertEquals(Collections.singletonList(dataStream2), names);

        names = indexNameExpressionResolver.dataStreamNames(project, IndicesOptions.lenientExpand(), "*foobar");
        assertThat(names, containsInAnyOrder(dataStream1, dataStream2));

        names = indexNameExpressionResolver.dataStreamNames(project, IndicesOptions.lenientExpand(), "notmatched");
        assertThat(names, empty());

        names = indexNameExpressionResolver.dataStreamNames(project, IndicesOptions.lenientExpand(), index3.getIndex().getName());
        assertThat(names, empty());

        names = indexNameExpressionResolver.dataStreamNames(project, IndicesOptions.lenientExpand(), "*", "-logs-foobar");
        assertThat(names, containsInAnyOrder(dataStream2));

        names = indexNameExpressionResolver.dataStreamNames(project, IndicesOptions.lenientExpand(), "*", "-*");
        assertThat(names, empty());
    }

    public void testDateMathMixedArray() {
        long now = System.currentTimeMillis();
        String dataMathIndex1 = ".marvel-" + formatDate("uuuu.MM.dd", dateFromMillis(now));
        String dateMathIndex2 = ".logstash-" + formatDate("uuuu.MM", dateFromMillis(now).withDayOfMonth(1));
        IndexNameExpressionResolver.Context context = new IndexNameExpressionResolver.Context(
            ProjectMetadata.builder(randomProjectIdOrDefault())
                .put(indexBuilder("name1"))
                .put(indexBuilder("name2"))
                .put(indexBuilder(dataMathIndex1))
                .put(indexBuilder(dateMathIndex2))
                .build(),
            IndicesOptions.strictExpand(),
            now,
            SystemIndexAccessLevel.NONE,
            Predicates.never(),
            Predicates.never()
        );
        Collection<ResolvedExpression> result = IndexNameExpressionResolver.resolveExpressionsToResources(
            context,
            "name1",
            "<.marvel-{now/d}>",
            "name2",
            "<.logstash-{now/M{uuuu.MM}}>"
        );
        assertThat(result.size(), equalTo(4));
        assertThat(
            result,
            contains(
                new ResolvedExpression("name1"),
                new ResolvedExpression(dataMathIndex1),
                new ResolvedExpression("name2"),
                new ResolvedExpression(dateMathIndex2)
            )
        );
    }

    public void testMathExpressionSupport() {
        Instant instant = LocalDate.of(2021, 01, 11).atStartOfDay().toInstant(ZoneOffset.UTC);
        String resolved = IndexNameExpressionResolver.resolveDateMathExpression("<a-name-{now/M{yyyy-MM}}>", instant.toEpochMilli());

        assertEquals(resolved, "a-name-2021-01");
    }

    public void testMathExpressionSupportWithOlderDate() {

        Instant instant = LocalDate.of(2020, 12, 2).atStartOfDay().toInstant(ZoneOffset.UTC);
        final String indexName = "<older-date-{now/M{yyyy-MM}}>";
        String resolved = IndexNameExpressionResolver.resolveDateMathExpression(indexName, instant.toEpochMilli());

        assertEquals(resolved, "older-date-2020-12");
    }

    public void testRemoteIndex() {
        ProjectMetadata project = ProjectMetadata.builder(new ProjectId(randomUUID())).build();

        {
            IndicesOptions options = IndicesOptions.fromOptions(false, randomBoolean(), randomBoolean(), randomBoolean(), randomBoolean());
            IndexNameExpressionResolver.Context context = new IndexNameExpressionResolver.Context(
                project,
                options,
                SystemIndexAccessLevel.NONE
            );
            IllegalArgumentException iae = expectThrows(
                IllegalArgumentException.class,
                () -> indexNameExpressionResolver.concreteIndexNames(context, "cluster:index", "local")
            );
            assertEquals(
                "Cross-cluster calls are not supported in this context but remote indices were requested: [cluster:index]",
                iae.getMessage()
            );
            // but datemath with colon doesn't trip cross-cluster check
            IndexNotFoundException e = expectThrows(
                IndexNotFoundException.class,
                () -> indexNameExpressionResolver.concreteIndexNames(context, "<datemath-{2001-01-01-13||+1h/h{yyyy-MM-dd-HH|-07:00}}>")
            );
            assertThat(e.getMessage(), containsString("no such index [datemath-2001-01-01-14"));
        }
        {
            IndicesOptions options = IndicesOptions.fromOptions(true, true, randomBoolean(), randomBoolean(), randomBoolean());
            IndexNameExpressionResolver.Context context = new IndexNameExpressionResolver.Context(
                project,
                options,
                SystemIndexAccessLevel.NONE
            );
            String[] indexNames = indexNameExpressionResolver.concreteIndexNames(context, "cluster:index", "local");
            assertEquals(0, indexNames.length);
        }
    }

    public void testResolveWriteIndexAbstraction() {
        ClusterState state = DataStreamTestHelper.getClusterStateWithDataStreams(
            List.of(new Tuple<>("logs-foobar", 1)),
            List.of("my-index")
        );
        ProjectMetadata finalState = ProjectMetadata.builder(state.metadata().getProject())
            .put(IndexMetadata.builder(state.getMetadata().getProject().index("my-index")).putAlias(new AliasMetadata.Builder("my-alias")))
            .build();
        Function<String, List<DocWriteRequest<?>>> docWriteRequestsForName = (name) -> List.of(
            new IndexRequest(name).opType(DocWriteRequest.OpType.INDEX),
            new IndexRequest(name).opType(DocWriteRequest.OpType.CREATE),
            new DeleteRequest(name),
            new UpdateRequest(name, randomAlphaOfLength(8))
        );
        for (DocWriteRequest<?> request : docWriteRequestsForName.apply("logs-foobar")) {
            if (request.opType() == DocWriteRequest.OpType.CREATE) {
                IndexAbstraction result = indexNameExpressionResolver.resolveWriteIndexAbstraction(finalState, request);
                assertThat(result.getType(), equalTo(IndexAbstraction.Type.DATA_STREAM));
                assertThat(result.getName(), equalTo("logs-foobar"));
            } else {
                IndexNotFoundException infe = expectThrows(
                    IndexNotFoundException.class,
                    () -> indexNameExpressionResolver.resolveWriteIndexAbstraction(finalState, request)
                );
                assertThat(infe.toString(), containsString("logs-foobar"));
                assertThat(infe.getMetadataKeys().contains(IndexNameExpressionResolver.EXCLUDED_DATA_STREAMS_KEY), is(true));
            }
        }
        for (DocWriteRequest<?> request : docWriteRequestsForName.apply("my-index")) {
            IndexAbstraction result = indexNameExpressionResolver.resolveWriteIndexAbstraction(finalState, request);
            assertThat(result.getName(), equalTo("my-index"));
            assertThat(result.getType(), equalTo(IndexAbstraction.Type.CONCRETE_INDEX));
        }
        for (DocWriteRequest<?> request : docWriteRequestsForName.apply("my-alias")) {
            IndexAbstraction result = indexNameExpressionResolver.resolveWriteIndexAbstraction(finalState, request);
            assertThat(result.getName(), equalTo("my-alias"));
            assertThat(result.getType(), equalTo(IndexAbstraction.Type.ALIAS));
        }
    }

    public void testResolveWriteIndexAbstractionNoWriteIndexForAlias() {
        ClusterState state1 = DataStreamTestHelper.getClusterStateWithDataStreams(
            List.of(new Tuple<>("logs-foobar", 1)),
            List.of("my-index", "my-index2")
        );
        ProjectMetadata project2 = ProjectMetadata.builder(state1.getMetadata().getProject())
            .put(IndexMetadata.builder(state1.getMetadata().getProject().index("my-index")).putAlias(new AliasMetadata.Builder("my-alias")))
            .put(
                IndexMetadata.builder(state1.getMetadata().getProject().index("my-index2")).putAlias(new AliasMetadata.Builder("my-alias"))
            )
            .build();

        DocWriteRequest<?> request = new IndexRequest("my-alias");
        var e = expectThrows(
            IllegalArgumentException.class,
            () -> indexNameExpressionResolver.resolveWriteIndexAbstraction(project2, request)
        );
        assertThat(
            e.getMessage(),
            equalTo(
                "no write index is defined for alias [my-alias]. The write index may be explicitly disabled using is_write_index=false"
                    + " or the alias points to multiple indices without one being designated as a write index"
            )
        );
    }

    public void testResolveWriteIndexAbstractionMissing() {
        ProjectMetadata project = DataStreamTestHelper.getClusterStateWithDataStreams(
            List.of(new Tuple<>("logs-foobar", 1)),
            List.of("my-index")
        ).getMetadata().getProject();
        DocWriteRequest<?> request = new IndexRequest("logs-my-index");
        expectThrows(IndexNotFoundException.class, () -> indexNameExpressionResolver.resolveWriteIndexAbstraction(project, request));
    }

    public void testResolveWriteIndexAbstractionMultipleMatches() {
        ProjectMetadata project = DataStreamTestHelper.getClusterStateWithDataStreams(List.of(), List.of("logs-foo", "logs-bar"))
            .getMetadata()
            .getProject();
        DocWriteRequest<?> request = mock(DocWriteRequest.class);
        when(request.index()).thenReturn("logs-*");
        when(request.indicesOptions()).thenReturn(IndicesOptions.lenientExpandOpen());
        when(request.opType()).thenReturn(DocWriteRequest.OpType.INDEX);
        when(request.includeDataStreams()).thenReturn(true);
        var e = expectThrows(
            IllegalArgumentException.class,
            () -> indexNameExpressionResolver.resolveWriteIndexAbstraction(project, request)
        );
        assertThat(
            e.getMessage(),
            equalTo("unable to return a single target as the provided expression and options got resolved to multiple targets")
        );
    }

    public static IndexMetadata.Builder indexBuilder(String index) {
        return indexBuilder(index, Settings.EMPTY);
    }

    private ProjectMetadata systemIndexTestClusterState() {
        ProjectMetadata project = ProjectMetadata.builder(Metadata.DEFAULT_PROJECT_ID)
            .put(indexBuilder(".ml-meta", SystemIndexDescriptor.DEFAULT_SETTINGS).state(State.OPEN).system(true))
            .put(indexBuilder(".watches", SystemIndexDescriptor.DEFAULT_SETTINGS).state(State.OPEN).system(true))
            .put(indexBuilder(".ml-stuff", SystemIndexDescriptor.DEFAULT_SETTINGS).state(State.OPEN).system(true))
            .put(indexBuilder("some-other-index").state(State.OPEN))
            .build();
        SystemIndices systemIndices = new SystemIndices(
            List.of(
                new Feature(
                    "ml",
                    "ml indices",
                    List.of(
                        SystemIndexDescriptorUtils.createUnmanaged(".ml-meta*", "ml meta"),
                        SystemIndexDescriptorUtils.createUnmanaged(".ml-stuff*", "other ml")
                    )
                ),
                new Feature("watcher", "watcher indices", List.of(SystemIndexDescriptorUtils.createUnmanaged(".watches*", "watches index")))
            )
        );
        indexNameExpressionResolver = TestIndexNameExpressionResolver.newInstance(threadContext, systemIndices);
        return project;
    }

    private static IndexMetadata.Builder indexBuilder(String index, Settings additionalSettings) {
        return IndexMetadata.builder(index).settings(indexSettings(IndexVersion.current(), 1, 0).put(additionalSettings));
    }

    private static IndicesOptions.WildcardOptions doNotExpandWildcards() {
        return doNotExpandWildcards(true);
    }

    private static IndicesOptions.WildcardOptions doNotExpandWildcards(boolean lenient) {
        return IndicesOptions.WildcardOptions.builder()
            .matchOpen(false)
            .matchClosed(false)
            .includeHidden(randomBoolean())
            .allowEmptyExpressions(lenient)
            .build();
    }

    private Set<ResolvedExpression> resolvedExpressionsSet(String... expressions) {
        return Arrays.stream(expressions).map(ResolvedExpression::new).collect(Collectors.toSet());
    }
}<|MERGE_RESOLUTION|>--- conflicted
+++ resolved
@@ -1601,26 +1601,16 @@
             .put(indexBuilder("test-1").state(State.OPEN).putAlias(AliasMetadata.builder("alias-1")))
             .build();
 
-<<<<<<< HEAD
-        assertEquals(Set.of("alias-0", "alias-1"), indexNameExpressionResolver.resolveExpressions(project, "alias-*"));
-        assertEquals(Set.of("test-0", "alias-0", "alias-1"), indexNameExpressionResolver.resolveExpressions(project, "test-0", "alias-*"));
-        assertEquals(
-            Set.of("test-0", "test-1", "alias-0", "alias-1"),
-            indexNameExpressionResolver.resolveExpressions(project, "test-*", "alias-*")
-        );
-        assertEquals(Set.of("test-1", "alias-1"), indexNameExpressionResolver.resolveExpressions(project, "*-1"));
-=======
-        assertEquals(resolvedExpressionsSet("alias-0", "alias-1"), indexNameExpressionResolver.resolveExpressions(state, "alias-*"));
+        assertEquals(resolvedExpressionsSet("alias-0", "alias-1"), indexNameExpressionResolver.resolveExpressions(project, "alias-*"));
         assertEquals(
             resolvedExpressionsSet("test-0", "alias-0", "alias-1"),
-            indexNameExpressionResolver.resolveExpressions(state, "test-0", "alias-*")
+            indexNameExpressionResolver.resolveExpressions(project, "test-0", "alias-*")
         );
         assertEquals(
             resolvedExpressionsSet("test-0", "test-1", "alias-0", "alias-1"),
-            indexNameExpressionResolver.resolveExpressions(state, "test-*", "alias-*")
-        );
-        assertEquals(resolvedExpressionsSet("test-1", "alias-1"), indexNameExpressionResolver.resolveExpressions(state, "*-1"));
->>>>>>> 34b7e60f
+            indexNameExpressionResolver.resolveExpressions(project, "test-*", "alias-*")
+        );
+        assertEquals(resolvedExpressionsSet("test-1", "alias-1"), indexNameExpressionResolver.resolveExpressions(project, "*-1"));
     }
 
     public void testFilteringAliases() {
@@ -1629,21 +1619,8 @@
             .put(indexBuilder("test-1").state(State.OPEN).putAlias(AliasMetadata.builder("alias-1")))
             .build();
 
-<<<<<<< HEAD
-        Set<String> resolvedExpressions = Set.of("alias-0", "alias-1");
+        Set<ResolvedExpression> resolvedExpressions = resolvedExpressionsSet("alias-0", "alias-1");
         String[] strings = indexNameExpressionResolver.filteringAliases(project, "test-0", resolvedExpressions);
-        assertArrayEquals(new String[] { "alias-0" }, strings);
-
-        // concrete index supersedes filtering alias
-        resolvedExpressions = Set.of("test-0", "alias-0", "alias-1");
-        strings = indexNameExpressionResolver.filteringAliases(project, "test-0", resolvedExpressions);
-        assertNull(strings);
-
-        resolvedExpressions = Set.of("test-0", "test-1", "alias-0", "alias-1");
-        strings = indexNameExpressionResolver.filteringAliases(project, "test-0", resolvedExpressions);
-=======
-        Set<ResolvedExpression> resolvedExpressions = resolvedExpressionsSet("alias-0", "alias-1");
-        String[] strings = indexNameExpressionResolver.filteringAliases(state, "test-0", resolvedExpressions);
         assertArrayEquals(new String[] { "alias-0" }, strings);
 
         // concrete index supersedes filtering alias
@@ -1652,7 +1629,7 @@
             new ResolvedExpression("alias-0"),
             new ResolvedExpression("alias-1")
         );
-        strings = indexNameExpressionResolver.filteringAliases(state, "test-0", resolvedExpressions);
+        strings = indexNameExpressionResolver.filteringAliases(project, "test-0", resolvedExpressions);
         assertNull(strings);
 
         resolvedExpressions = Set.of(
@@ -1661,8 +1638,7 @@
             new ResolvedExpression("alias-0"),
             new ResolvedExpression("alias-1")
         );
-        strings = indexNameExpressionResolver.filteringAliases(state, "test-0", resolvedExpressions);
->>>>>>> 34b7e60f
+        strings = indexNameExpressionResolver.filteringAliases(project, "test-0", resolvedExpressions);
         assertNull(strings);
     }
 
@@ -1673,15 +1649,9 @@
                     .putAlias(AliasMetadata.builder("test-alias-0").filter("{ \"term\": \"foo\"}"))
                     .putAlias(AliasMetadata.builder("test-alias-1").filter("{ \"term\": \"foo\"}"))
                     .putAlias(AliasMetadata.builder("test-alias-non-filtering"))
-<<<<<<< HEAD
             )
             .build();
-        Set<String> resolvedExpressions = indexNameExpressionResolver.resolveExpressions(project, "test-*");
-=======
-            );
-        ClusterState state = ClusterState.builder(new ClusterName("_name")).metadata(mdBuilder).build();
-        Set<ResolvedExpression> resolvedExpressions = indexNameExpressionResolver.resolveExpressions(state, "test-*");
->>>>>>> 34b7e60f
+        Set<ResolvedExpression> resolvedExpressions = indexNameExpressionResolver.resolveExpressions(project, "test-*");
 
         String[] strings = indexNameExpressionResolver.indexAliases(project, "test-0", x -> true, x -> true, true, resolvedExpressions);
         Arrays.sort(strings);
@@ -1716,44 +1686,28 @@
         ProjectMetadata project = projectBuilder.build();
         {
             // Only resolve aliases with with that refer to dataStreamName1
-<<<<<<< HEAD
-            Set<String> resolvedExpressions = indexNameExpressionResolver.resolveExpressions(project, "l*");
-=======
-            Set<ResolvedExpression> resolvedExpressions = indexNameExpressionResolver.resolveExpressions(state, "l*");
->>>>>>> 34b7e60f
+            Set<ResolvedExpression> resolvedExpressions = indexNameExpressionResolver.resolveExpressions(project, "l*");
             String index = backingIndex1.getIndex().getName();
             String[] result = indexNameExpressionResolver.indexAliases(project, index, x -> true, x -> true, true, resolvedExpressions);
             assertThat(result, arrayContainingInAnyOrder("logs_foo", "logs", "logs_bar"));
         }
         {
             // Only resolve aliases with with that refer to dataStreamName2
-<<<<<<< HEAD
-            Set<String> resolvedExpressions = indexNameExpressionResolver.resolveExpressions(project, "l*");
-=======
-            Set<ResolvedExpression> resolvedExpressions = indexNameExpressionResolver.resolveExpressions(state, "l*");
->>>>>>> 34b7e60f
+            Set<ResolvedExpression> resolvedExpressions = indexNameExpressionResolver.resolveExpressions(project, "l*");
             String index = backingIndex2.getIndex().getName();
             String[] result = indexNameExpressionResolver.indexAliases(project, index, x -> true, x -> true, true, resolvedExpressions);
             assertThat(result, arrayContainingInAnyOrder("logs_baz", "logs_baz2"));
         }
         {
             // Null is returned, because skipping identity check and resolvedExpressions contains the backing index name
-<<<<<<< HEAD
-            Set<String> resolvedExpressions = indexNameExpressionResolver.resolveExpressions(project, "l*");
-=======
-            Set<ResolvedExpression> resolvedExpressions = indexNameExpressionResolver.resolveExpressions(state, "l*");
->>>>>>> 34b7e60f
+            Set<ResolvedExpression> resolvedExpressions = indexNameExpressionResolver.resolveExpressions(project, "l*");
             String index = backingIndex2.getIndex().getName();
             String[] result = indexNameExpressionResolver.indexAliases(project, index, x -> true, x -> true, false, resolvedExpressions);
             assertThat(result, nullValue());
         }
         {
             // Null is returned, because the wildcard expands to a list of aliases containing an unfiltered alias for dataStreamName1
-<<<<<<< HEAD
-            Set<String> resolvedExpressions = indexNameExpressionResolver.resolveExpressions(project, "l*");
-=======
-            Set<ResolvedExpression> resolvedExpressions = indexNameExpressionResolver.resolveExpressions(state, "l*");
->>>>>>> 34b7e60f
+            Set<ResolvedExpression> resolvedExpressions = indexNameExpressionResolver.resolveExpressions(project, "l*");
             String index = backingIndex1.getIndex().getName();
             String[] result = indexNameExpressionResolver.indexAliases(
                 project,
@@ -1767,11 +1721,7 @@
         }
         {
             // Null is returned, because an unfiltered alias is targeting the same data stream
-<<<<<<< HEAD
-            Set<String> resolvedExpressions = indexNameExpressionResolver.resolveExpressions(project, "logs_bar", "logs");
-=======
-            Set<ResolvedExpression> resolvedExpressions = indexNameExpressionResolver.resolveExpressions(state, "logs_bar", "logs");
->>>>>>> 34b7e60f
+            Set<ResolvedExpression> resolvedExpressions = indexNameExpressionResolver.resolveExpressions(project, "logs_bar", "logs");
             String index = backingIndex1.getIndex().getName();
             String[] result = indexNameExpressionResolver.indexAliases(
                 project,
@@ -1785,11 +1735,7 @@
         }
         {
             // The filtered alias is returned because although we target the data stream name, skipIdentity is true
-<<<<<<< HEAD
-            Set<String> resolvedExpressions = indexNameExpressionResolver.resolveExpressions(project, dataStreamName1, "logs");
-=======
-            Set<ResolvedExpression> resolvedExpressions = indexNameExpressionResolver.resolveExpressions(state, dataStreamName1, "logs");
->>>>>>> 34b7e60f
+            Set<ResolvedExpression> resolvedExpressions = indexNameExpressionResolver.resolveExpressions(project, dataStreamName1, "logs");
             String index = backingIndex1.getIndex().getName();
             String[] result = indexNameExpressionResolver.indexAliases(
                 project,
@@ -1803,11 +1749,7 @@
         }
         {
             // Null is returned because we target the data stream name and skipIdentity is false
-<<<<<<< HEAD
-            Set<String> resolvedExpressions = indexNameExpressionResolver.resolveExpressions(project, dataStreamName1, "logs");
-=======
-            Set<ResolvedExpression> resolvedExpressions = indexNameExpressionResolver.resolveExpressions(state, dataStreamName1, "logs");
->>>>>>> 34b7e60f
+            Set<ResolvedExpression> resolvedExpressions = indexNameExpressionResolver.resolveExpressions(project, dataStreamName1, "logs");
             String index = backingIndex1.getIndex().getName();
             String[] result = indexNameExpressionResolver.indexAliases(
                 project,
@@ -1830,24 +1772,14 @@
             )
             .build();
 
-<<<<<<< HEAD
-        Set<String> resolvedExpressions = Set.of("test-0", "test-alias");
+        Set<ResolvedExpression> resolvedExpressions = resolvedExpressionsSet("test-0", "test-alias");
         String[] aliases = indexNameExpressionResolver.indexAliases(project, "test-0", x -> true, x -> true, false, resolvedExpressions);
-=======
-        Set<ResolvedExpression> resolvedExpressions = resolvedExpressionsSet("test-0", "test-alias");
-        String[] aliases = indexNameExpressionResolver.indexAliases(state, "test-0", x -> true, x -> true, false, resolvedExpressions);
->>>>>>> 34b7e60f
         assertNull(aliases);
         aliases = indexNameExpressionResolver.indexAliases(project, "test-0", x -> true, x -> true, true, resolvedExpressions);
         assertArrayEquals(new String[] { "test-alias" }, aliases);
 
-<<<<<<< HEAD
-        resolvedExpressions = Collections.singleton("other-alias");
+        resolvedExpressions = Collections.singleton(new ResolvedExpression("other-alias"));
         aliases = indexNameExpressionResolver.indexAliases(project, "test-0", x -> true, x -> true, false, resolvedExpressions);
-=======
-        resolvedExpressions = Collections.singleton(new ResolvedExpression("other-alias"));
-        aliases = indexNameExpressionResolver.indexAliases(state, "test-0", x -> true, x -> true, false, resolvedExpressions);
->>>>>>> 34b7e60f
         assertArrayEquals(new String[] { "other-alias" }, aliases);
         aliases = indexNameExpressionResolver.indexAliases(project, "test-0", x -> true, x -> true, true, resolvedExpressions);
         assertArrayEquals(new String[] { "other-alias" }, aliases);
