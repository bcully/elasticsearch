/*
 * Copyright Elasticsearch B.V. and/or licensed to Elasticsearch B.V. under one
 * or more contributor license agreements. Licensed under the "Elastic License
 * 2.0", the "GNU Affero General Public License v3.0 only", and the "Server Side
 * Public License v 1"; you may not use this file except in compliance with, at
 * your election, the "Elastic License 2.0", the "GNU Affero General Public
 * License v3.0 only", or the "Server Side Public License, v 1".
 */

package org.elasticsearch.action.get;

import org.elasticsearch.action.ActionListener;
import org.elasticsearch.action.ActionType;
import org.elasticsearch.action.DelegatingActionListener;
import org.elasticsearch.action.RoutingMissingException;
import org.elasticsearch.action.support.ActionFilters;
import org.elasticsearch.action.support.HandledTransportAction;
import org.elasticsearch.client.internal.node.NodeClient;
import org.elasticsearch.cluster.ClusterState;
import org.elasticsearch.cluster.block.ClusterBlockLevel;
import org.elasticsearch.cluster.metadata.IndexNameExpressionResolver;
<<<<<<< HEAD
import org.elasticsearch.cluster.metadata.ProjectMetadata;
import org.elasticsearch.cluster.project.ProjectResolver;
=======
import org.elasticsearch.cluster.routing.OperationRouting;
>>>>>>> bf3edffe
import org.elasticsearch.cluster.service.ClusterService;
import org.elasticsearch.common.util.concurrent.AtomicArray;
import org.elasticsearch.common.util.concurrent.EsExecutors;
import org.elasticsearch.core.Tuple;
import org.elasticsearch.index.shard.ShardId;
import org.elasticsearch.indices.IndicesService;
import org.elasticsearch.injection.guice.Inject;
import org.elasticsearch.tasks.Task;
import org.elasticsearch.transport.TransportService;

import java.util.HashMap;
import java.util.Map;
import java.util.concurrent.atomic.AtomicInteger;

public class TransportMultiGetAction extends HandledTransportAction<MultiGetRequest, MultiGetResponse> {

    public static final String NAME = "indices:data/read/mget";
    public static final ActionType<MultiGetResponse> TYPE = new ActionType<>(NAME);
    private final ClusterService clusterService;
    private final NodeClient client;
    private final ProjectResolver projectResolver;
    private final IndexNameExpressionResolver indexNameExpressionResolver;

    @Inject
    public TransportMultiGetAction(
        TransportService transportService,
        ClusterService clusterService,
        NodeClient client,
        ActionFilters actionFilters,
        ProjectResolver projectResolver,
        IndexNameExpressionResolver resolver,
        IndicesService indicesService
    ) {
        super(NAME, transportService, actionFilters, MultiGetRequest::new, EsExecutors.DIRECT_EXECUTOR_SERVICE);
        this.clusterService = clusterService;
        this.client = client;
        this.projectResolver = projectResolver;
        this.indexNameExpressionResolver = resolver;
        // register the internal TransportGetFromTranslogAction
        new TransportShardMultiGetFomTranslogAction(transportService, indicesService, actionFilters);
    }

    @Override
    protected void doExecute(Task task, final MultiGetRequest request, final ActionListener<MultiGetResponse> listener) {
        ClusterState clusterState = clusterService.state();
        ProjectMetadata project = projectResolver.getProjectMetadata(clusterState);
        clusterState.blocks().globalBlockedRaiseException(ClusterBlockLevel.READ);

        final AtomicArray<MultiGetItemResponse> responses = new AtomicArray<>(request.items.size());
        final Map<ShardId, MultiGetShardRequest> shardRequests = new HashMap<>();
        // single item cache that maps the provided index name to the resolved one
        Tuple<String, String> lastResolvedIndex = Tuple.tuple(null, null);

        for (int i = 0; i < request.items.size(); i++) {
            MultiGetRequest.Item item = request.items.get(i);

            ShardId shardId;
            try {
                String concreteSingleIndex;
                if (item.index().equals(lastResolvedIndex.v1())) {
                    concreteSingleIndex = lastResolvedIndex.v2();
                } else {
                    concreteSingleIndex = indexNameExpressionResolver.concreteSingleIndex(project, item).getName();
                    lastResolvedIndex = Tuple.tuple(item.index(), concreteSingleIndex);
                }
<<<<<<< HEAD
                item.routing(project.resolveIndexRouting(item.routing(), item.index()));
                shardId = clusterService.operationRouting().shardId(project, concreteSingleIndex, item.id(), item.routing());
=======
                item.routing(clusterState.metadata().resolveIndexRouting(item.routing(), item.index()));
                shardId = OperationRouting.shardId(clusterState, concreteSingleIndex, item.id(), item.routing());
>>>>>>> bf3edffe
            } catch (RoutingMissingException e) {
                responses.set(i, newItemFailure(e.getIndex().getName(), e.getId(), e));
                continue;
            } catch (Exception e) {
                responses.set(i, newItemFailure(item.index(), item.id(), e));
                continue;
            }

            MultiGetShardRequest shardRequest = shardRequests.get(shardId);
            if (shardRequest == null) {
                shardRequest = new MultiGetShardRequest(request, shardId.getIndexName(), shardId.getId());
                shardRequests.put(shardId, shardRequest);
            }
            shardRequest.add(i, item);
        }

        if (shardRequests.isEmpty()) {
            // only failures..
            listener.onResponse(new MultiGetResponse(responses.toArray(new MultiGetItemResponse[responses.length()])));
        }

        executeShardAction(listener, responses, shardRequests);
    }

    protected void executeShardAction(
        ActionListener<MultiGetResponse> listener,
        AtomicArray<MultiGetItemResponse> responses,
        Map<ShardId, MultiGetShardRequest> shardRequests
    ) {
        final AtomicInteger counter = new AtomicInteger(shardRequests.size());

        for (final MultiGetShardRequest shardRequest : shardRequests.values()) {
            client.executeLocally(TransportShardMultiGetAction.TYPE, shardRequest, new DelegatingActionListener<>(listener) {
                @Override
                public void onResponse(MultiGetShardResponse response) {
                    for (int i = 0; i < response.locations.size(); i++) {
                        MultiGetItemResponse itemResponse = new MultiGetItemResponse(response.responses.get(i), response.failures.get(i));
                        responses.set(response.locations.get(i), itemResponse);
                    }
                    if (counter.decrementAndGet() == 0) {
                        finishHim();
                    }
                }

                @Override
                public void onFailure(Exception e) {
                    // create failures for all relevant requests
                    for (int i = 0; i < shardRequest.locations.size(); i++) {
                        MultiGetRequest.Item item = shardRequest.items.get(i);
                        responses.set(shardRequest.locations.get(i), newItemFailure(shardRequest.index(), item.id(), e));
                    }
                    if (counter.decrementAndGet() == 0) {
                        finishHim();
                    }
                }

                private void finishHim() {
                    delegate.onResponse(new MultiGetResponse(responses.toArray(new MultiGetItemResponse[responses.length()])));
                }
            });
        }
    }

    private static MultiGetItemResponse newItemFailure(String index, String id, Exception exception) {
        return new MultiGetItemResponse(null, new MultiGetResponse.Failure(index, id, exception));
    }
}<|MERGE_RESOLUTION|>--- conflicted
+++ resolved
@@ -19,12 +19,9 @@
 import org.elasticsearch.cluster.ClusterState;
 import org.elasticsearch.cluster.block.ClusterBlockLevel;
 import org.elasticsearch.cluster.metadata.IndexNameExpressionResolver;
-<<<<<<< HEAD
 import org.elasticsearch.cluster.metadata.ProjectMetadata;
 import org.elasticsearch.cluster.project.ProjectResolver;
-=======
 import org.elasticsearch.cluster.routing.OperationRouting;
->>>>>>> bf3edffe
 import org.elasticsearch.cluster.service.ClusterService;
 import org.elasticsearch.common.util.concurrent.AtomicArray;
 import org.elasticsearch.common.util.concurrent.EsExecutors;
@@ -90,13 +87,8 @@
                     concreteSingleIndex = indexNameExpressionResolver.concreteSingleIndex(project, item).getName();
                     lastResolvedIndex = Tuple.tuple(item.index(), concreteSingleIndex);
                 }
-<<<<<<< HEAD
                 item.routing(project.resolveIndexRouting(item.routing(), item.index()));
-                shardId = clusterService.operationRouting().shardId(project, concreteSingleIndex, item.id(), item.routing());
-=======
-                item.routing(clusterState.metadata().resolveIndexRouting(item.routing(), item.index()));
-                shardId = OperationRouting.shardId(clusterState, concreteSingleIndex, item.id(), item.routing());
->>>>>>> bf3edffe
+                shardId = OperationRouting.shardId(project, concreteSingleIndex, item.id(), item.routing());
             } catch (RoutingMissingException e) {
                 responses.set(i, newItemFailure(e.getIndex().getName(), e.getId(), e));
                 continue;
