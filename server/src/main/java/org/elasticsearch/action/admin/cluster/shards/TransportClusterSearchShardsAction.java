--- conflicted
+++ resolved
@@ -95,11 +95,7 @@
             request.indices()
         );
         Map<String, AliasFilter> indicesAndFilters = new HashMap<>();
-<<<<<<< HEAD
-        Set<String> indicesAndAliases = indexNameExpressionResolver.resolveExpressions(project.metadata(), request.indices());
-=======
-        Set<ResolvedExpression> indicesAndAliases = indexNameExpressionResolver.resolveExpressions(clusterState, request.indices());
->>>>>>> 34b7e60f
+        Set<ResolvedExpression> indicesAndAliases = indexNameExpressionResolver.resolveExpressions(project.metadata(), request.indices());
         for (String index : concreteIndices) {
             final AliasFilter aliasFilter = indicesService.buildAliasFilter(project, index, indicesAndAliases);
             final String[] aliases = indexNameExpressionResolver.indexAliases(
