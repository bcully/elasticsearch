--- conflicted
+++ resolved
@@ -30,39 +30,22 @@
      * Returns explicitly set default index {@link Settings} for the given index. This should not
      * return null.
      *
-<<<<<<< HEAD
-     * @param indexName                The name of the new index being created
-     * @param dataStreamName           The name of the data stream if the index being created is part of a data stream otherwise
-     *                                 <code>null</code>
-     * @param isTimeSeries             Whether the template is in time series mode.
-     * @param projectMetadata          The current project metadata instance that doesn't yet contain the index to be created
-     * @param resolvedAt               The time the request to create this new index was accepted.
-     * @param indexTemplateAndCreateRequestSettings    All the settings resolved from the template that matches and any settings
-     *                                                 defined on the create index request
-     * @param combinedTemplateMappings All the mappings resolved from the template that matches
-=======
      * @param indexName                             The name of the new index being created
      * @param dataStreamName                        The name of the data stream if the index being created is part of a data stream
      *                                              otherwise <code>null</code>
      * @param templateIndexMode                     The index mode defined in template if template creates data streams,
      *                                              otherwise <code>null</code> is returned.
-     * @param metadata                              The current metadata instance that doesn't yet contain the index to be created
+     * @param projectMetadata                       The current project metadata instance that doesn't yet contain the index to be created
      * @param resolvedAt                            The time the request to create this new index was accepted.
      * @param indexTemplateAndCreateRequestSettings All the settings resolved from the template that matches and any settings
      *                                              defined on the create index request
      * @param combinedTemplateMappings              All the mappings resolved from the template that matches
->>>>>>> 025f6bb7
      */
     Settings getAdditionalIndexSettings(
         String indexName,
         @Nullable String dataStreamName,
-<<<<<<< HEAD
-        boolean isTimeSeries,
+        @Nullable IndexMode templateIndexMode,
         ProjectMetadata projectMetadata,
-=======
-        @Nullable IndexMode templateIndexMode,
-        Metadata metadata,
->>>>>>> 025f6bb7
         Instant resolvedAt,
         Settings indexTemplateAndCreateRequestSettings,
         List<CompressedXContent> combinedTemplateMappings
